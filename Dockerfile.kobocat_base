--- conflicted
+++ resolved
@@ -1,9 +1,4 @@
-<<<<<<< HEAD
-# vim: syntax=dockerfile:
-# Base image to take care of installing `apt` and `pip` requirements. Also clones the `kobocat-template` repo.
-=======
 # Base image to take care of installing `apt` and `pip` requirements.
->>>>>>> 1208aaa1
 
 FROM qeddockerhub/base-kobos:latest
 
@@ -35,7 +30,6 @@
     pip install --upgrade 'pip>=10,<11' && \
     pip install --src ${PIP_EDITABLE_PACKAGES_DIR}/ -r ${KOBOCAT_TMP_DIR}/base_requirements/base.pip && \
     pip install --src ${PIP_EDITABLE_PACKAGES_DIR}/ -r ${KOBOCAT_TMP_DIR}/base_requirements/s3.pip && \
-<<<<<<< HEAD
     rm -rf ~/.cache/pip
 
 
@@ -46,7 +40,4 @@
 RUN mkdir -p /srv/src && \
     cd /srv/src && \
     git clone --depth 1 https://github.com/qedsoftware/kobocat-template.git -b master && \
-    chown -R ${UWSGI_USER} /srv/src/kobocat-template
-=======
-    rm -rf ~/.cache/pip
->>>>>>> 1208aaa1
+    chown -R ${UWSGI_USER} /srv/src/kobocat-template