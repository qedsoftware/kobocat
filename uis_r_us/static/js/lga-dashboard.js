--- conflicted
+++ resolved
@@ -688,16 +688,11 @@
                     };
                     var cdd = getColDataDiv()
                             .html(Mustache.to_html(this.template, data))
-<<<<<<< HEAD
                             .css({
                                 height: 110,
                                 width: 1000
                                 });
-                    if(hasClickAction(column, 'piechart_truefalse')) {
-=======
-                            .css({'height':110});
                     if(hasClickAction(column, 'piechart_true') || hasClickAction(column, 'piechart_false')) {
->>>>>>> 26aa8c3b
                         var pcWrap = cdd.find('.content').eq(0)
             		        .attr('id', 'pie-chart')
             		        .empty();
