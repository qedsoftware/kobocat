import json
import os
import pytz
import re
import io

from hashlib import md5
from django.utils import timezone
from datetime import datetime
from django.conf import settings
from django.db import models
from django.contrib.auth.models import User
from django.core.urlresolvers import reverse
from django.db.models.signals import post_save, post_delete
from django.core.exceptions import ObjectDoesNotExist
from django.core.files.storage import get_storage_class
from django.utils.translation import ugettext_lazy, ugettext as _
from guardian.shortcuts import \
    assign_perm, \
    get_perms_for_model
from cStringIO import StringIO
from taggit.managers import TaggableManager
from xml.sax import saxutils

from onadata.apps.logger.data_migration.xformtree import XFormTree
from onadata.apps.logger.xform_instance_parser import XLSFormError
from onadata.libs.models.base_model import BaseModel
from ....koboform.pyxform_utils import convert_csv_to_xls
from .version import VersionTree


try:
    from formpack.utils.xls_to_ss_structure import xls_to_dicts
except ImportError:
    xls_to_dicts = False


XFORM_TITLE_LENGTH = 255
xml_title = "<h:title>{}</h:title>"
title_pattern = re.compile(xml_title.format(r'([^<]+)'))


def upload_to(instance, filename):
    return os.path.join(
        instance.user.username,
        'xls',
        os.path.split(filename)[1])


class DuplicateUUIDError(Exception):
    pass


class XForm(BaseModel):
    CLONED_SUFFIX = '_cloned'
    MAX_ID_LENGTH = 100

    xls = models.FileField(upload_to=upload_to, null=True)
    json = models.TextField(default=u'')
    description = models.TextField(default=u'', null=True)
    xml = models.TextField()

    user = models.ForeignKey(User, related_name='xforms', null=True)
    require_auth = models.BooleanField(default=False)
    shared = models.BooleanField(default=False)
    shared_data = models.BooleanField(default=False)
    downloadable = models.BooleanField(default=True)
    allows_sms = models.BooleanField(default=False)
    encrypted = models.BooleanField(default=False)

    version_tree = models.ForeignKey(VersionTree, blank=True, null=True)

    # the following fields are filled in automatically
    sms_id_string = models.SlugField(
        editable=False,
        verbose_name=ugettext_lazy("SMS ID"),
        max_length=MAX_ID_LENGTH,
        default=''
    )
    id_string = models.SlugField(
        editable=False,
        verbose_name=ugettext_lazy("ID"),
        max_length=MAX_ID_LENGTH
    )
    title = models.CharField(editable=False, max_length=XFORM_TITLE_LENGTH)
    date_created = models.DateTimeField(auto_now_add=True)
    date_modified = models.DateTimeField(auto_now=True)
    last_submission_time = models.DateTimeField(blank=True, null=True)
    has_start_time = models.BooleanField(default=False)
    uuid = models.CharField(max_length=32, default=u'')

    uuid_regex = re.compile(r'(<instance>.*?id="[^"]+">)(.*</instance>)(.*)',
                            re.DOTALL)
    instance_id_regex = re.compile(r'<instance>.*?id="([^"]+)".*</instance>',
                                   re.DOTALL)
    uuid_node_location = 2
    uuid_bind_location = 4
    bamboo_dataset = models.CharField(max_length=60, default=u'')
    instances_with_geopoints = models.BooleanField(default=False)
    num_of_submissions = models.IntegerField(default=0)

    tags = TaggableManager()

    class Meta:
        app_label = 'logger'
        unique_together = (("user", "id_string"), ("user", "sms_id_string"))
        verbose_name = ugettext_lazy("XForm")
        verbose_name_plural = ugettext_lazy("XForms")
        ordering = ("id_string",)
        permissions = (
            ("view_xform", _("Can view associated data")),
            ("report_xform", _("Can make submissions to the form")),
            ("move_xform", _(u"Can move form between projects")),
            ("transfer_xform", _(u"Can transfer form ownership.")),
            ("validate_xform", _(u"Can validate submissions.")),
        )

    def file_name(self):
        return self.id_string + ".xml"

    def url(self):
        return reverse(
            "download_xform",
            kwargs={
                "username": self.user.username,
                "id_string": self.id_string
            }
        )

    def data_dictionary(self):
        from onadata.apps.viewer.models.data_dictionary import\
            DataDictionary
        return DataDictionary.objects.get(pk=self.pk)

    @property
    def has_instances_with_geopoints(self):
        return self.instances_with_geopoints

    def _set_id_string(self):
        matches = self.instance_id_regex.findall(self.xml)
        if len(matches) != 1:
            raise XLSFormError(_("There should be a single id string."))
        self.id_string = matches[0]

    def _set_title(self):
        text = re.sub(r"\s+", " ", self.xml)
        matches = title_pattern.findall(text)
        title_xml = matches[0][:XFORM_TITLE_LENGTH]

        if len(matches) != 1:
            raise XLSFormError(_("There should be a single title."), matches)

        if self.title and title_xml != self.title:
            title_xml = self.title[:XFORM_TITLE_LENGTH]
            title_xml = saxutils.escape(title_xml)
            if isinstance(self.xml, str):
                self.xml = self.xml.decode('utf-8')
            self.xml = title_pattern.sub(
                u"<h:title>%s</h:title>" % title_xml, self.xml)

        self.title = title_xml

    def _set_description(self):
        self.description = self.description \
            if self.description and self.description != '' else self.title

    def _set_encrypted_field(self):
        if self.json and self.json != '':
            json_dict = json.loads(self.json)
            if 'submission_url' in json_dict and 'public_key' in json_dict:
                self.encrypted = True
            else:
                self.encrypted = False

    def update(self, *args, **kwargs):
        super(XForm, self).save(*args, **kwargs)

    def save(self, *args, **kwargs):
        self._set_title()
        self._set_description()
        old_id_string = self.id_string
        self._set_id_string()
        self._set_encrypted_field()
        # check if we have an existing id_string,
        # if so, the one must match but only if xform is NOT new
        if self.pk and old_id_string and old_id_string != self.id_string:
            raise XLSFormError(
                _(u"Your updated form's id_string '%(new_id)s' must match "
                  "the existing forms' id_string '%(old_id)s'." %
                  {'new_id': self.id_string, 'old_id': old_id_string}))

        if getattr(settings, 'STRICT', True) and \
                not re.search(r"^[\w-]+$", self.id_string):
            raise XLSFormError(_(u'In strict mode, the XForm ID must be a '
                               'valid slug and contain no spaces.'))

        if not self.sms_id_string:
            try:
                # try to guess the form's wanted sms_id_string
                # from it's json rep (from XLSForm)
                # otherwise, use id_string to ensure uniqueness
                self.sms_id_string = json.loads(self.json).get('sms_keyword',
                                                               self.id_string)
            except:
                self.sms_id_string = self.id_string

        super(XForm, self).save(*args, **kwargs)

    def __unicode__(self):
        return getattr(self, "id_string", "")

    def submission_count(self, force_update=False):
        if self.num_of_submissions == 0 or force_update:
            count = self.instances.filter(deleted_at__isnull=True).count()
            self.num_of_submissions = count
            self.save()
        return self.num_of_submissions
    submission_count.short_description = ugettext_lazy("Submission Count")

    @property
    def submission_count_for_today(self):
        current_timzone_name = timezone.get_current_timezone_name()
        current_timezone = pytz.timezone(current_timzone_name)
        today = datetime.today()
        current_date = current_timezone.localize(
            datetime(today.year,
                     today.month,
                     today.day))
        count = self.instances.filter(
            deleted_at__isnull=True,
            date_created=current_date).count()
        return count

    def geocoded_submission_count(self):
        """Number of geocoded submissions."""
        return self.instances.filter(deleted_at__isnull=True,
                                     geom__isnull=False).count()

    def time_of_last_submission(self):
        if self.last_submission_time is None and self.num_of_submissions > 0:
            try:
                last_submission = self.instances.\
                    filter(deleted_at__isnull=True).latest("date_created")
            except ObjectDoesNotExist:
                pass
            else:
                self.last_submission_time = last_submission.date_created
                self.save()
        return self.last_submission_time

    def time_of_last_submission_update(self):
        try:
            # we also consider deleted instances in this case
            return self.instances.latest("date_modified").date_modified
        except ObjectDoesNotExist:
            pass

    @property
    def hash(self):
        return u'%s' % md5(self.xml.encode('utf8')).hexdigest()

    @property
    def can_be_replaced(self):
        if hasattr(self.submission_count, '__call__'):
            num_submissions = self.submission_count()
        else:
            num_submissions = self.submission_count
        return num_submissions == 0

    @classmethod
    def public_forms(cls):
        return cls.objects.filter(shared=True)

    def _xls_file_io(self):
        '''
        pulls the xls file from remote storage

        this should be used sparingly
        '''
        file_path = self.xls.name
        default_storage = get_storage_class()()

        if file_path != '' and default_storage.exists(file_path):
            with default_storage.open(file_path) as ff:
                if file_path.endswith('.csv'):
                    return convert_csv_to_xls(ff.read())
                else:
                    return StringIO(ff.read())


    def to_kpi_content_schema(self):
        '''
        parses xlsform structure into json representation
        of spreadsheet structure.
        '''
        if not xls_to_dicts:
            raise ImportError('formpack module needed')
        content = xls_to_dicts(self._xls_file_io())
        # a temporary fix to the problem of list_name alias
        return json.loads(re.sub('list name', 'list_name',
                      json.dumps(content, indent=4)))

    def to_xlsform(self):
        '''Generate an XLS format XLSForm copy of this form.'''
        file_path= self.xls.name
        default_storage= get_storage_class()()

        if file_path != '' and default_storage.exists(file_path):
            with default_storage.open(file_path) as xlsform_file:
                if file_path.endswith('.csv'):
                    xlsform_io = convert_csv_to_xls(xlsform_file.read())
                else:
                    xlsform_io= io.BytesIO(xlsform_file.read())
            return xlsform_io
        else:
            return None

    @property
<<<<<<< HEAD
    def latest_backup(self):
        return self.version_tree.version

=======
    def settings(self):
        """
        Mimic Asset settings.
        :return: Object
        """
        # As soon as we need to add custom validation statuses in Asset settings,
        # validation in add_validation_status_to_instance
        # (kobocat/onadata/apps/api/tools.py) should still work
        default_validation_statuses = getattr(settings, "DEFAULT_VALIDATION_STATUSES", [])

        # Later purpose, default_validation_statuses could be merged with a custom validation statuses dict
        # for example:
        #   self._validation_statuses.update(default_validation_statuses)

        return {
            "validation_statuses": default_validation_statuses
        }
>>>>>>> 944332ff

def update_profile_num_submissions(sender, instance, **kwargs):
    profile_qs = User.profile.get_queryset()
    try:
        profile = profile_qs.select_for_update()\
            .get(pk=instance.user.profile.pk)
    except ObjectDoesNotExist:
        pass
    else:
        profile.num_of_submissions -= instance.num_of_submissions
        if profile.num_of_submissions < 0:
            profile.num_of_submissions = 0
        profile.save()

post_delete.connect(update_profile_num_submissions, sender=XForm,
                    dispatch_uid='update_profile_num_submissions')


def set_object_permissions(sender, instance=None, created=False, **kwargs):
    if created:
        for perm in get_perms_for_model(XForm):
            assign_perm(perm.codename, instance.user, instance)
post_save.connect(set_object_permissions, sender=XForm,
                  dispatch_uid='xform_object_permissions')


def change_id_string(xform, new_id_string):
    xform.id_string = new_id_string
    xformtree = XFormTree(xform.xml)
    xformtree.set_id_string(new_id_string)
    xform.xml = xformtree.to_xml()
    return xform


def create_xform_copy(xform, id_string_suffix='temp'):
    """Create copy of xform.
    https://docs.djangoproject.com/en/dev/topics/db/queries/#copying-model-instances
    """
    temp_xform = xform
    temp_xform.pk = None
    new_id_string = '%s-%s' % (temp_xform.id_string, id_string_suffix)
    change_id_string(temp_xform, new_id_string)
    temp_xform.sms_id_string += '-' + id_string_suffix

    temp_xform.save()
    return temp_xform


def copy_xform_data(from_xform, to_xform):
    """
    Copy only fields that can be changed by user during new xls file upload
    """
    to_xform.xls = from_xform.xls
    to_xform.xml = from_xform.xml
    to_xform.json = from_xform.json
    change_id_string(to_xform, to_xform.id_string)
    to_xform.description = from_xform.description
    to_xform.date_created = from_xform.date_created
    to_xform.save()<|MERGE_RESOLUTION|>--- conflicted
+++ resolved
@@ -316,11 +316,10 @@
             return None
 
     @property
-<<<<<<< HEAD
     def latest_backup(self):
         return self.version_tree.version
 
-=======
+    @property
     def settings(self):
         """
         Mimic Asset settings.
@@ -338,7 +337,7 @@
         return {
             "validation_statuses": default_validation_statuses
         }
->>>>>>> 944332ff
+
 
 def update_profile_num_submissions(sender, instance, **kwargs):
     profile_qs = User.profile.get_queryset()
