// STRINGS
var _rebuildHexLegend__p_str = gettext('Proportion of surveys with response(s): ');
var getBootstrapFields__str = gettext("ERROR: constants not found; please include main/static/js/formManagers.js");
var JSONSurveyToHTML__q_str = gettext("Question");
var JSONSurveyToHTML__r_str = gettext("Response");
var hideZeroedValues_str = gettext("Hide options without data");
var displayZeroedValues_str = gettext("Display options without data");

// Global toggle on whether to display question values which have 0 submissions
var displayZeroedValues = false;


var centerLatLng = new L.LatLng(!center.lat?0.0:center.lat, !center.lng?0.0:center.lng);
var defaultZoom = 8;
var mapId = 'map_canvas';
var map;
var layersControl;
var languageBasedLayers = {
  fr: {label: "Mapbox Streets (Français)", url: 'http://a.tiles.mapbox.com/v3/modilabs.map-vdpjhtgz.json'},
  es: {label: "Mapbox Streets (Español)", url: 'http://a.tiles.mapbox.com/v3/modilabs.map-5gjzjlah.json'}
};
// array of mapbox maps to use as base layers - the first one will be the default map unless a langauge is specified, in which case that languages, map will be the default
var mapboxMaps = [
    {label: gettext('Mapbox Streets'), url: 'http://a.tiles.mapbox.com/v3/modilabs.map-iuetkf9u.json'},
    {label: gettext('MapBox Streets Light'), url: 'http://a.tiles.mapbox.com/v3/modilabs.map-p543gvbh.json'},
    {label: gettext('MapBox Streets Zenburn'), url: 'http://a.tiles.mapbox.com/v3/modilabs.map-bjhr55gf.json'},
    {label: gettext('Cloudless Earth'), url: 'http://a.tiles.mapbox.com/v3/modilabs.map-aef58tqo.json'}
];
var sslUrlPerfix = 'https://dnv9my2eseobd.cloudfront.net/'; // add trailing slash since its expected function that uses this
var allowResetZoomLevel = true; // used to allow zooming when first loaded
var popupOffset = new L.Point(0, -10);
var notSpecifiedCaption = gettext("Not Specified");
var colorPalette = ['#8DD3C7', '#FB8072', '#FFFFB3', '#BEBADA', '#80B1D3', '#FDB462', '#B3DE69', '#FCCDE5', '#D9D9D9',
    '#BC80BD', '#CCEBC5', '#FFED6F'];
var circleStyle = {
    color: '#fff',
    border: 8,
    fillColor: '#ff3300',
    fillOpacity: 0.9,
    radius: 8,
    opacity: 0.5
};
// TODO: can we get the entire URL from mongo API
var amazonUrlPrefix = "https://formhub.s3.amazonaws.com/";
var markerLayerGroup = new L.LayerGroup();
var markerLayerGroupActive = false;
var hexbinLayerGroupActive = false;
var hexbinLayerGroup = new L.LayerGroup();
var hexbinData = null;
var markerLayerLabel = gettext("Marker Layer");
var hexbinLayerLabel = "Hexbin Layer";
// TODO: generate new api key for formhub at https://www.bingmapsportal.com/application/index/1121012?status=NoStatus
var bingAPIKey = 'AtyTytHaexsLBZRFM6xu9DGevbYyVPykavcwVWG6wk24jYiEO9JJSmZmLuekkywR';
var bingMapTypeLabels = {'AerialWithLabels': gettext('Bing Satellite Map'), 'Road': gettext('Bing Road Map')}; //Road, Aerial or AerialWithLabels
var mapBoxAdditAttribution = gettext(" Map data (c) OpenStreetMap contributors, CC-BY-SA");

// map filter vars
var navContainerSelector = ".nav.pull-right";
var leafletControlSelector = ".leaflet-control-container";
var legendContainerId = "legend";
var formJSONMngr = new FormJSONManager(formJSONUrl, loadFormJSONCallback);
var formResponseMngr = new FormResponseManager(mongoAPIUrl, loadResponseDataCallback);
var currentLanguageIdx = -1;
var customMapBoxTileLayer;
var legendsContainer;

var mapview = function() {
    return {
        isHttps: function(){
            return location.protocol == 'https:';
        }
    };
}();

/**
 *  for a url http://a.tiles.mapbox.com/v3/modilabs.map-iuetkf9u/{z}/{x}/{y}.png
 *  return v3/modilabs.map-iuetkf9u/{z}/{x}/{y}.png,
 *  is a regex that strips gets everything after the domain name
 */
mapview.getMapboxMapname = function(mapUrl) {
    var matches = mapUrl.match(/(^.+?\..+?\/)(.+)/);
    if(matches.length > 0)
    {
        return matches[2];
    }
    return null;
};

function initialize() {
    // Make a new Leaflet map in your container div
    map = new L.Map(mapId).setView(centerLatLng, defaultZoom);

    map.on('layeradd', function(layerEvent){
        if(layerEvent.layer == hexbinLayerGroup)
        {
            hexbinLayerAdded(layerEvent.layer);
        }
        else if(layerEvent.layer == markerLayerGroup)
        {
            markerLayerAdded(layerEvent.layer);
        }
    });

    map.on('layerremove', function(layerEvent){
        if(layerEvent.layer == hexbinLayerGroup)
        {
            hexbinLayerRemoved(layerEvent.layer);
        }
        else if(layerEvent.layer == markerLayerGroup)
        {
            markerLayerRemoved(layerEvent.layer);
        }
    });

    var hexButton = function () {
        if(!map.hasLayer(hexbinLayerGroup)) {
            $('div.layer-hexbinButton').toggleClass('layer-hexbinButton-active');
            return map.addLayer(hexbinLayerGroup);
        }
        else if (map.hasLayer(hexbinLayerGroup)) {
            $('div.layer-hexbinButton').toggleClass('layer-hexbinButton-active');
            return map.removeLayer(hexbinLayerGroup);
        }
    };

    var markerButton = function () {
        if(!map.hasLayer(markerLayerGroup)) {
            $('div.layer-markerButton').toggleClass('layer-markerButton-active');
            return map.addLayer(markerLayerGroup);
        }
        else{
            $('div.layer-markerButton').toggleClass('layer-markerButton-active');
            return map.removeLayer(markerLayerGroup);
        }
    };

    map.addControl(layerButtonControl(markerButton, hexButton));
    layersControl = new L.Control.Layers();
    map.addControl(layersControl);

    //show marker layer by default
    map.addLayer(markerLayerGroup);
    $('div.layer-markerButton').addClass('layer-markerButton-active');

<<<<<<< HEAD
    var drawnItems = new L.FeatureGroup();
    map.addLayer(drawnItems);
    var drawControl = new L.Control.Draw({
        draw: {
            polyline: false,
            polygon: false,
            rectangle: false,
            circle: false,
            marker: {
                title: "Add a submission on a specific location"
            }
        },
        edit: {
            featureGroup: drawnItems,
            remove: false,
            edit: false
        }
    });
    map.addControl(drawControl);

    map.on('draw:created', function (e) {
        var type = e.layerType,
            layer = e.layer;

        if (type === 'marker') {
            // fire the modal
            var url = getAddUrl(e.layer._latlng);
            displayEnketoModal(url, true);
        }

        // keep the icon on the map.
        map.addLayer(layer);
    });

    // // add bing maps layer
    // * $.each(bingMapTypeLabels, function(type, label) {
    //     var bingLayer = new L.TileLayer.Bing(bingAPIKey, type);
    //     layersControl.addBaseLayer(bingLayer, label);
    // });
=======
    // add bing maps layer
    /** $.each(bingMapTypeLabels, function(type, label) {
        var bingLayer = new L.TileLayer.Bing(bingAPIKey, type);
        layersControl.addBaseLayer(bingLayer, label);
    });*/
>>>>>>> 1086097b

    // add google sat layer
    var ggl = new L.Google('HYBRID');
    layersControl.addBaseLayer(ggl, gettext("Google Satellite Map"));

    // Get metadata about the map from MapBox
    var tileJSONAddFn = function(mapData, addToMap) {
        var innerFn = function(tilejson) {
            var tileLayer, mapName;

            tilejson.attribution = tilejson.attribution?tilejson.attribution +
                mapBoxAdditAttribution:mapBoxAdditAttribution;
            // check if https and change tile array appropriately
            if(mapview.isHttps())
            {
                /// get map url
                mapName = mapview.getMapboxMapname(tilejson.tiles[0]);
                /// replace our tile url with this
                tilejson.tiles = [sslUrlPerfix + mapName];
            }
            // Changed this to mapbox.tileLayer since it doesn't
            // seem to work on Leaflet 0.6.2.
            // tileLayer = new wax.leaf.connector(tilejson);
            tileLayer = L.mapbox.tileLayer(mapData.url);

            layersControl.addBaseLayer(tileLayer, mapData.label);
            if(addToMap) {
                map.addLayer(tileLayer);
                // and radio box for this layer (last = just added)
                $('input[name=leaflet-base-layers]:last').attr('checked',true);
            }
        };
        return innerFn;
    };
    var defaultMap;
    // add langauge based maps
    _.each(languageBasedLayers, function(mapData, language){
      mapboxMaps.push(mapData);
      if(language_code === language)
      {
        defaultMap = mapData;
      }
    });
    if (customMapBoxTileLayer) {
        mapboxMaps = _.union([customMapBoxTileLayer], mapboxMaps);
        defaultMap = customMapBoxTileLayer;
    }
    if(defaultMap === undefined)
    {
      defaultMap = mapboxMaps[0];
    }
    _.each(mapboxMaps, function(mapData, idx) {
        // if https,
        if(mapview.isHttps())
        {
            // change to ssl url
            mapData.url = sslUrlPerfix + mapview.getMapboxMapname(mapData.url);
        }
        wax.tilejson(mapData.url, tileJSONAddFn(mapData, defaultMap == mapData)); //ie, only add the default
    });

    // create legend container
    $(leafletControlSelector).append('<div class="legends-container"></div>');
    legendsContainer = $($(leafletControlSelector).children('div.legends-container')[0]);

    // load form structure/questions
    formJSONMngr.loadFormJSON();
}

function hexbinLayerAdded(layer)
{
    var elm = $('#hex-legend');
    hexbinLayerGroupActive = true;
    if(elm.length > 0)
        elm.show();
    refreshHexOverLay();
}

function hexbinLayerRemoved(layer)
{
    var elm = $('#hex-legend');
    hexbinLayerGroupActive = false;
    if(elm.length > 0)
        elm.hide();
}

function markerLayerAdded(layer)
{
    var elm = $('#legend');
    markerLayerGroupActive = true;
    if(elm.length > 0)
        elm.show();
}

function markerLayerRemoved(layer)
{
    var elm = $('#legend');
    markerLayerGroupActive = false;
    if(elm.length > 0)
        elm.hide();
}

// callback called after form's structure has been loaded from form json url
function loadFormJSONCallback()
{
    // we only want to load gps and select one data to begin with
    var fields = getBootstrapFields();
    var geoField = formJSONMngr.getGeoPointQuestion()[constants.NAME];

    // load responses
    formResponseMngr.loadResponseData({}, 0, null, geoField, fields);
}

// callback called after response data has been loaded via the mongo form API
function loadResponseDataCallback()
{
    formResponseMngr.callback = null;// initial callback is for setup, subsequent reloads must set desired callback
    var dropdownLabel, dropdownLink, dropDownContainer, dropDownCaret, dropDownCaretLink, idx;

    // get geoJSON data to setup points - relies on questions having been parsed
    var geoJSON = formResponseMngr.getAsGeoJSON();

    _buildMarkerLayer(geoJSON);

    // just to make sure the nav container exists
    var navContainer = $(navContainerSelector);
    if(navContainer.length == 1)
    {
        // add language selector
        if(formJSONMngr.supportedLanguages.length > 1)
        {
            $('<li />').html(
                $('<a />', { text: gettext("Language"), href: '#'}).addClass("language-label")
            ).appendTo(navContainer);

            dropDownContainer = _createElementAndSetAttrs('li', {"class":"dropdown language-picker"});
            dropdownCaretLink = _createElementAndSetAttrs('a', {"href":"#", "class":"dropdown-toggle",
                "data-toggle":"dropdown"});
            dropdownCaret = _createElementAndSetAttrs('b', {"class":"caret"});
            dropdownCaretLink.appendChild(dropdownCaret);
            dropDownContainer.appendChild(dropdownCaretLink);

            var languageUlContainer = _createElementAndSetAttrs("ul", {"class":"dropdown-menu"});

            // create links for select one questions
            selectOneQuestions = formJSONMngr.getSelectOneQuestions();
            for(idx in formJSONMngr.supportedLanguages)
            {
                var language = getLanguageAt(idx);
                var languageAnchor = _createElementAndSetAttrs('a', {"class":"language", "data":idx.toString()}, language);
                var languageLi = _createElementAndSetAttrs('li');
                languageLi.appendChild(languageAnchor);
                languageUlContainer.appendChild(languageLi);
            }
            dropDownContainer.appendChild(languageUlContainer);

            navContainer.append(dropDownContainer);

            // attach callbacks
            $('.language-picker a.language').click(function(){
                var languageIdx = parseInt($(this).attr('data'), 10);
                setLanguage(languageIdx);
            });

            // set default language
            setLanguage(0);
        } else {
            currentLanguageIdx = 0;// needed for non-multilingual forms
        }

        // check if we have select one questions
        if(formJSONMngr.getNumSelectOneQuestions() > 0)
        {
            $('<li />').html(
                $('<a />', { text: gettext("View By"), href: '#'})
            ).appendTo(navContainer);

            dropDownContainer = _createElementAndSetAttrs('li', {"class":"dropdown"});
            dropdownCaretLink = _createElementAndSetAttrs('a', {"href":"#", "class":"dropdown-toggle",
                "data-toggle":"dropdown"});
            dropdownCaret = _createElementAndSetAttrs('b', {"class":"caret"});
            dropdownCaretLink.appendChild(dropdownCaret);
            dropDownContainer.appendChild(dropdownCaretLink);

            var questionUlContainer = _createElementAndSetAttrs("ul", {"class":"dropdown-menu questions"});

            // create an "All" link to reset the map
            var questionLi = _createSelectOneLi({"name":"", "label": gettext("None")});
            questionUlContainer.appendChild(questionLi);

            // create links for select one questions
            selectOneQuestions = formJSONMngr.getSelectOneQuestions();
            for(idx in selectOneQuestions)
            {
                var question = selectOneQuestions[idx];
                questionLi = _createSelectOneLi(question);
                questionUlContainer.appendChild(questionLi);
            }
            dropDownContainer.appendChild(questionUlContainer);

            navContainer.append(dropDownContainer);
            /*$('.select-one-anchor').click(function(){
             // rel contains the question's unique name
             var questionName = $(this).attr("rel");
             viewByChanged(questionName);
             })*/
        }
    }
    else
        throw interpolate(gettext("Container %(cont)s not found"), {cont: navContainerSelector}, true);

    // Bind a callback that executes when document.location.hash changes.
    $(window).bind( "hashchange", function(e) {
        var hash = e.fragment;
        viewByChanged(hash);
    });

    // Since the event is only triggered when the hash changes, we need
    // to trigger the event now, to handle the hash the page may have
    // loaded with.
    $(window).trigger( "hashchange" );
}

function setLanguage(idx)
{
    if(idx != currentLanguageIdx)
    {
        var newLanguage = getLanguageAt(idx);
        $('a.language-label').html(newLanguage);
        currentLanguageIdx = idx;
        /// hide all language spans
        $('span.language').hide();
        $(('span.language-'+idx)).show();
    }
}

function _buildMarkerLayer(geoJSON)
{
    var latLngArray = [];

    L.geoJson(geoJSON, {
        pointToLayer: function(feature, latlng) {
            var marker = L.circleMarker(latlng, circleStyle);
            latLngArray.push(latlng);
            marker.on('click', function(e) {

                displayDataModal(feature.id);

                // var popup = L.popup({offset: popupOffset})
                //     .setContent("Loading...").setLatLng(latlng).openOn(map);
                // $.getJSON(mongoAPIUrl, {'query': '{"_id":' + feature.id + '}'})
                //     .done(function(data){
                //         var content;
                //         if(data.length > 0)
                //             content = JSONSurveyToHTML(data[0]);
                //         else
                //             content = "An unexpected error occurred";
                //         popup.setContent(content);

                //         // click on the Edit button
                //         $('button.edit-submission').click(function () {
                //             var data_id = $(this).data('id');
                //             var url = enketoEditUrl + data_id;
                //             displayEnketoModal(url);
                //         });
                //     });
            });
            return marker;
        }
    }).addTo(markerLayerGroup);

    _.defer(refreshHexOverLay); // TODO: add a toggle to do this only if hexOn = true;

    // fitting to bounds with one point will zoom too far
    // don't zoom when we "view by response"
    var latlngbounds = new L.LatLngBounds(latLngArray);
    map.fitBounds(latlngbounds);
}

function _recolorMarkerLayer(questionName, responseFilterList)
{
    var latLngArray = [];
    var questionColorMap = {};
    var randomColorStep = 0;
    var paletteCounter = 0;
    var responseCountValid = false;

    if(questionName)
    {
        var question = formJSONMngr.getQuestionByName(questionName);

        // figure out the response counts
        var dvCounts = formResponseMngr.dvQuery({dims:[questionName], vals:[dv.count()]});
        var responseCounts = _.object(dvCounts[0], dvCounts[1]);
        responseCounts[notSpecifiedCaption] = responseCounts[undefined]; //undefined = special case
        // and make sure every response has a count
        var choiceNames = _.union(_.pluck(question.children, 'name'), [notSpecifiedCaption]);
        var zeroCounts = _.object(_.map(choiceNames, function(choice) { return [choice, 0]; }));
        question.responseCounts = _.defaults(responseCounts, zeroCounts);

        // TODO: put the following for loop in the colors module
        for(i=0;i < choiceNames.length;i++)
        {
            var choiceName = choiceNames[i];
            var choiceColor = null;
            // check if color palette has colors we haven't used
            if(paletteCounter < colorPalette.length)
                choiceColor = colorPalette[paletteCounter++];
            else
            {
                // number of steps is reduced by the number of colors in our palette
                choiceColor = get_random_color(randomColorStep++, (choiceNames.length - colorPalette.length));
            }
            /// save color for this choice
            questionColorMap[choiceName] = choiceColor;
        }

        // re-color the icons
        markerLayerGroup.eachLayer(function(geoJSONLayer) {
            geoJSONLayer.setStyle(function(feature) {
                var response = feature.properties[questionName] || notSpecifiedCaption;

                if (responseFilterList.length > 0 && _.indexOf(responseFilterList, response) === -1) {
                    return _.defaults({fillOpacity: 0, opacity:0}, circleStyle);
                } else {
                    return _.defaults({fillColor: questionColorMap[response]}, circleStyle);
                }
            });
        });

        // build the legend
        rebuildLegend(questionName, questionColorMap);
    } else {
        markerLayerGroup.eachLayer(function(geoJSONLayer) {
            geoJSONLayer.setStyle(circleStyle);
        });
        clearLegend();
    }
    _.defer(refreshHexOverLay); // TODO: add a toggle to do this only if hexOn = true;
}

function _reStyleAndBindPopupsToHexOverLay(newHexStylesByID, newHexPopupsByID) {
    _(hexbinLayerGroup._layers).each(function(hexbinLPolygon) {
        hexID = hexbinLPolygon.options.id;
        if (newHexStylesByID[hexID])
            hexbinLPolygon.setStyle(newHexStylesByID[hexID]);
        if (newHexPopupsByID[hexID])
            hexbinLPolygon.bindPopup(newHexPopupsByID[hexID], {offset: L.point(20,0)});
    });
}

function constructHexBinOverLay() {
    hexbinData = formResponseMngr.getAsHexbinGeoJSON();
    var arr_to_latlng = function(arr) { return new L.LatLng(arr[0], arr[1]); };
    var hex_feature_to_polygon_fn = function(el) {
        return new L.Polygon(_(el.geometry.coordinates).map(arr_to_latlng),
            {"id": el.properties.id});
    };
    var lazyClose = _.debounce(function() {map.closePopup();}, 3000);
    _(hexbinData.features).each( function(x, idx) {
        var hexLayer = hex_feature_to_polygon_fn(x);
        var lazyPopup = _.debounce(
            function() {
                hexLayer.openPopup();
                lazyClose();
            }, 1500, true);
        hexLayer.on('mouseover', lazyPopup);
        hexbinLayerGroup.addLayer(hexLayer);
    });
}



function _recomputeHexColorsByRatio(questionName, responseNames) {
    var newHexStyles = {};
    var newPopupTexts = {};
    var myResponseNames = _.clone(responseNames);
    if (_(myResponseNames).contains(notSpecifiedCaption))
        myResponseNames.push(undefined); // hack? if notSpeciedCaption is in repsonseNames, then need to
    // count when instance.response[questionName] doesn't exist, and is therefore ``undefined''

    var hexAndCountArrayNum = formResponseMngr.dvQuery({dims: ['hexID'], vals:[dv.count()], where:
        function(table, row) { return _.contains(myResponseNames, table.get(questionName, row)); }});
    var hexAndCountArrayDenom = formResponseMngr.dvQuery({dims:['hexID'], vals:[dv.count()]});

    _(hexAndCountArrayDenom[0]).each( function(hexID, idx) {
        // note both are dense queries on datavore, the idx's match exactly
        var ratio = hexAndCountArrayNum[1][idx] / hexAndCountArrayDenom[1][idx];
        newHexStyles[hexID] = {  fillColor: colors.getProportional(ratio, "Set2"), fillOpacity: 0.9, color:'grey', weight: 1 };
        newPopupTexts[hexID] = hexAndCountArrayNum[1][idx] + " / " + hexAndCountArrayDenom[1][idx] + " (" + Math.round(ratio*100) + "%)";
    });
    _reStyleAndBindPopupsToHexOverLay(newHexStyles, newPopupTexts);
    _rebuildHexLegend('proportion', questionName, myResponseNames);
}

function _hexOverLayByCount()
{
    var newHexStyles = {};
    var newPopupTexts = {};
    var hexAndCountArray = formResponseMngr.dvQuery({dims:['hexID'], vals:[dv.count()]});
    var totalCount = _.max(hexAndCountArray[1]);
    _(hexAndCountArray[0]).each( function(hexID, idx) {
        var color = colors.getProportional(hexAndCountArray[1][idx] / totalCount);
        newHexStyles[hexID] = {fillColor: color, fillOpacity: 0.9, color:'grey', weight: 1};
        newPopupTexts[hexID] = hexAndCountArray[1][idx] + " submissions.";

    });
    _reStyleAndBindPopupsToHexOverLay(newHexStyles, newPopupTexts);
    _rebuildHexLegend('count');
}

function refreshHexOverLay() { // refresh hex overlay, in any map state
    // IF we have already calculated hex bin data, and have a filtration active, recomputer colors;
    if (!hexbinData) constructHexBinOverLay();
    if (formResponseMngr._currentSelectOneQuestionName && formResponseMngr._select_one_filters.length)
        _recomputeHexColorsByRatio(formResponseMngr._currentSelectOneQuestionName,
            formResponseMngr._select_one_filters);
    else
        _hexOverLayByCount();
}

function removeHexOverLay()
{
    hexbinLayerGroup.clearLayers();
}

function toggleHexOverLay()
{
    if(map.hasLayer(hexbinLayerGroup)) removeHexOverLay();
    else refreshHexOverLay();
}

/*
 * Format the json data to HTML for a map popup
 */
function JSONSurveyToHTML(data)
{
    var idx, dummyContainer, questionName, span;
    var htmlContent = '<div class="inner-modal"><ul><li><button class="edit-submission btn" data-id="' + data._id + '">Edit Submission Data</button></li>';
    htmlContent += '<li><button class="del-submission btn btn-danger" data-id="' + data._id + '">Delete Submission</button></li></ul>';
    htmlContent += '<table class="table table-bordered table-striped"> <thead>\n<tr>\n<th>' + JSONSurveyToHTML__q_str + '</th>\n<th>' + JSONSurveyToHTML__r_str + '</th>\n</tr>\n</thead>\n<tbody>\n';

    // add images if any
    // TODO: this assumes all attachments are images
    if(data._attachments && data._attachments.length > 0)
    {
        var mediaContainer = '<ul class="media-grid">';
        for(idx in data._attachments)
        {
            var attachmentUrl = data._attachments[idx];
            var imgSrc = attachmentsBaseUrl + '?media_file=' + encodeURIComponent(attachmentUrl);
            mediaContainer += '<li><a href="'+imgSrc+'" target="_blank">';
            var imgTag = _createElementAndSetAttrs('img', {"class":"thumbnail", "width":"210", "src": imgSrc});
            dummyContainer = _createElementAndSetAttrs('div', {});
            dummyContainer.appendChild(imgTag);
            mediaContainer += dummyContainer.innerHTML;
            mediaContainer += '</a></li>';

        }
        mediaContainer += '</ul>';
        htmlContent += mediaContainer;
    }

    for(questionName in formJSONMngr.questions)
    {
        if(data[questionName])
        {
            var question  = formJSONMngr.getQuestionByName(questionName);
            var response = _createElementAndSetAttrs('tr', {});
            var td = _createElementAndSetAttrs('td', {});

            for(idx in formJSONMngr.supportedLanguages)
            {
                var language = getLanguageAt(idx);
                var style = "";
                if(idx != currentLanguageIdx)
                {
                    style = "display: none";
                }
                span = _createElementAndSetAttrs('span', {"class": ("language language-" + idx), "style": style}, formJSONMngr.getMultilingualLabel(question, language));
                td.appendChild(span);
            }
            response.appendChild(td);

            if(formJSONMngr.getTypeOfQuestion(questionName) === 'repeat') {
                var repeatList = data[questionName];
                td = $('<td></td>').appendTo(response);
                _.each(repeatList, function (repeatEl, idx) {
                    var thisID = questionName.replace(/\//g,'-') + "-" + idx;
                    var collapseButton = $('<a>Child ' + (idx+1) + '</a>') // 1-indexed
                                         .addClass('btn')
                                         .attr('id', 'collapse-' + thisID)
                                         .appendTo(td);
                    var collapseDiv = $('<div></div>')
                                          .attr('id', thisID)
                                          .hide()
                                          .appendTo(td);
                    var table = $(JSONSurveyToHTML(repeatEl)).appendTo(collapseDiv);
                    $('.leaflet-popup-content')
                        .on('click',
                            '#collapse-' + thisID,
                            function() {$('#' + thisID).toggle();}
                        );
                });
            } else {
                td = _createElementAndSetAttrs('td', {}, data[questionName]);
                response.appendChild(td);
            }
            dummyContainer = _createElementAndSetAttrs('div', {});
            dummyContainer.appendChild(response);
            htmlContent += dummyContainer.innerHTML;
        }
    }
    htmlContent += '</tbody></table></div>';
    return htmlContent;
}

function getLanguageAt(idx)
{
    return formJSONMngr.supportedLanguages[idx];
}

function _rebuildHexLegend(countOrProportion, questionName, responseNames)
{

    var legendTemplate =
        '<div id="hex-legend" style="display:block">\n' +
            '  <h4><%= title %> </h4>\n' +
            '  <div class="scale">\n' +
            '  <ul class="labels">\n' +
            '<% _.each(hexes, function(hex) { %>' +
            '    <li> <span style="background-color: <%= hex.color %>" />' +
            '         <%= hex.text %> </li>\n<% }); %>' +
            '  </div>\n  </ul>\n<div style="clear:both"></div>\n</div>';

    var proportionString = _rebuildHexLegend__p_str +
        (responseNames && (responseNames.length == 1 ? responseNames[0] :
            _.reduce(responseNames,
                function(a,b) { return (a && a + ", or ") + b; }, '')));
    var maxHexCount = _.max(formResponseMngr.dvQuery({dims:['hexID'], vals:[dv.count()]})[1]);
    var interval = function(scheme) {
        var len = colors.getNumProportional(scheme);
        return _.map(_.range(1,len+1), function (v) { return v / len; });
    };
    var templateFiller = {
        count: { title : gettext('Number of submissions'),
            hexes : _.map(interval("Set1"), function (i) {
                return  {color: colors.getProportional(i),
                    text: '<' + Math.ceil(i * maxHexCount)}; })
        },
        proportion: { title : proportionString,
            hexes : _.map(interval("Set2"), function (i) {
                return {color: colors.getProportional(i, "Set2"),
                    text: '<' + Math.ceil(i * 100) + '%'}; })
        }
    };
    $('#hex-legend').remove();
    $(_.template(legendTemplate, templateFiller[countOrProportion]))
        .appendTo(legendsContainer);
    if(!hexbinLayerGroupActive) $('#hex-legend').hide();
}

function rebuildLegend(questionName, questionColorMap)
{
    var i, response, spanAttrs, language;
    var question = formJSONMngr.getQuestionByName(questionName);
    var choices = formJSONMngr.getChoices(question);
    var legendElement, legendTitle, legendUl;
    formResponseMngr._currentSelectOneQuestionName = questionName; //TODO: this should be done somewhere else?

    $('#legend').remove();

    legendElement = $('<div></div>').attr('id', 'legend');
    legendTitle = $('<h3></h3>');

    for(i=0;i<formJSONMngr.supportedLanguages.length;i++)
    {
        var titleSpan;

        language = getLanguageAt(i);
        titleSpan = $('<span></span>').addClass('language').addClass('language-' + i)
            .html(formJSONMngr.getMultilingualLabel(question, language));
        if(i != currentLanguageIdx)
            titleSpan.css('display', 'none');
        legendTitle.append(titleSpan);
    }
    legendElement.append(legendTitle);

    legendUl = $('<ul></ul>').addClass('nav nav-pills nav-stacked');
    legendElement.append(legendUl);

    for(response in questionColorMap)
    {
        var color = questionColorMap[response];
        var responseLi = $('<li></li>');
        var numResponses = question.responseCounts[response];

        if (numResponses == 0 && !displayZeroedValues) {
            continue;
        }

        // create the anchor
        var legendAnchor = $('<a></a>').addClass('legend-label').attr('href', 'javascript:;').attr('rel',response);
        if(formResponseMngr._select_one_filters.indexOf(response) > -1)
            legendAnchor.addClass('active');
        else if(numResponses > 0)
            legendAnchor.addClass('normal');
        else
            legendAnchor.addClass('inactive');

        var legendIcon = $('<span></span>').addClass('legend-bullet').css('background-color', color);
        legendAnchor.append(legendIcon);

        var responseCountSpan = $('<span></span>').addClass('legend-response-count').html(numResponses.toString());
        legendAnchor.append(responseCountSpan);

        // add a language span for each language
        for(i=0;i<formJSONMngr.supportedLanguages.length;i++)
        {
            var itemLabel = response;
            language = getLanguageAt(i);
            // check if the choices contain this response before we try to get the reponse's label
            if(choices.hasOwnProperty(response))
                itemLabel = formJSONMngr.getMultilingualLabel(choices[response], language);
            var responseText = $('<span></span>').addClass(('item-label language language-' + i)).html(itemLabel);
            if(i != currentLanguageIdx)
                responseText.css('display', 'none');
            legendAnchor.append(responseText);
        }

        responseLi.append(legendAnchor);
        legendUl.append(responseLi);
    }

    var toggleZeroedValuesLi = $('<li />');
    var toggleZeroedValuesA = $('<a />');
    toggleZeroedValuesA.addClass('legend-label');
    toggleZeroedValuesA.addClass(displayZeroedValues ? 'active' : 'inactive');
    toggleZeroedValuesA.html(displayZeroedValues ? hideZeroedValues_str : displayZeroedValues_str);
    toggleZeroedValuesLi.append(toggleZeroedValuesA);
    legendUl.append(toggleZeroedValuesLi);
    toggleZeroedValuesA.click(function () {
        displayZeroedValues = !displayZeroedValues;
        rebuildLegend(questionName, questionColorMap);
    });


    // add as the first element always
    legendsContainer.prepend(legendElement);

    // bind legend click event
    $('a.legend-label').on('click', function(){
        var elm = $(this);
        var responseName = elm.attr('rel');
        // if element class is normal add response other wise, remove
        if(elm.hasClass('normal'))
            formResponseMngr.addResponseToSelectOneFilter(responseName);
        else
            formResponseMngr.removeResponseFromSelectOneFilter(responseName);
        _recolorMarkerLayer(formResponseMngr._currentSelectOneQuestionName, formResponseMngr._select_one_filters);
        refreshHexOverLay();
    });
}

/**
 * Get fields we deem nesseceary to display map/legend
 * TODO: cache bootstrap fields
 */
function getBootstrapFields()
{
    // we only want to load gps and select one data to begin with
    var fields = ['_id', constants.GEOLOCATION];
    var idx, question;
    if(!constants) throw getBootstrapFields__str;
    for(idx in formJSONMngr.selectOneQuestions)
    {
        question = formJSONMngr.selectOneQuestions[idx];
        fields.push(question[constants.NAME]);
    }

    return fields;
}

function clearLegend()
{
    $('#legend').remove();
}

function viewByChanged(questionName)
{
    allowResetZoomLevel = false; // disable zoom reset whenever this is clicked
    // update question name
    formResponseMngr.setCurrentSelectOneQuestionName(questionName);
    formResponseMngr.clearSelectOneFilterResponses();

    _recolorMarkerLayer(questionName, formResponseMngr._select_one_filters);
}

function _createSelectOneLi(question)
{
    var questionLi = _createElementAndSetAttrs("li", {}, "");
    var questionLink = _createElementAndSetAttrs("a", {"href":("#" + question.name), "class":"select-one-anchor",
        "rel": question.name});
    var i;
    for(i=0;i<formJSONMngr.supportedLanguages.length;i++)
    {
        var language = getLanguageAt(i);
        var questionLabel = formJSONMngr.getMultilingualLabel(question, language);
        var spanAttrs = {"class":("language language-" + i)};
        if(i != currentLanguageIdx)
            spanAttrs.style = "display:none";
        var languageSpan = _createElementAndSetAttrs("span", spanAttrs, questionLabel);
        questionLink.appendChild(languageSpan);
    }

    questionLi.appendChild(questionLink);
    return questionLi;
}

function _createElementAndSetAttrs(tag, attributes, text)
{
    var attr;
    var el = document.createElement(tag);
    for(attr in attributes)
    {
        el.setAttribute(attr, attributes[attr]);
    }

    if(text)
    {
        el.appendChild(document.createTextNode(text));
    }
    return el;
}

function get_random_color(step, numOfSteps) {
    // This function generates vibrant, "evenly spaced" colours (i.e. no clustering). This is ideal for creating easily distiguishable vibrant markers in Google Maps and other apps.
    // Adam Cole, 2011-Sept-14
    // HSV to RBG adapted from: http://mjijackson.com/2008/02/rgb-to-hsl-and-rgb-to-hsv-color-model-conversion-algorithms-in-javascript
    var r, g, b;
    var h = step / numOfSteps;
    var i = ~~(h * 6);
    var f = h * 6 - i;
    var q = 1 - f;
    switch(i % 6){
        case 0: r = 1, g = f, b = 0; break;
        case 1: r = q, g = 1, b = 0; break;
        case 2: r = 0, g = 1, b = f; break;
        case 3: r = 0, g = q, b = 1; break;
        case 4: r = f, g = 0, b = 1; break;
        case 5: r = 1, g = 0, b = q; break;
    }
    var c = "#" + ("00" + (~ ~(r * 255)).toString(16)).slice(-2) + ("00" + (~ ~(g * 255)).toString(16)).slice(-2) + ("00" + (~ ~(b * 255)).toString(16)).slice(-2);
    return (c);
}

// COLORS MODULE
var colors = (function() {
    var colors = {};
    var colorschemes = {proportional: {
        // http://colorbrewer2.org/index.php?type=sequential
        "Set1": ["#EFEDF5", "#DADAEB", "#BCBDDC", "#9E9AC8", "#807DBA", "#6A51A3", "#54278F", "#3F007D"],
        "Set2": ["#DEEBF7", "#C6DBEF", "#9ECAE1", "#6BAED6", "#4292C6", "#2171B5", "#08519C", "#08306B"]
    }};
    var defaultColorScheme = "Set1";
    function select_from_colors(type, colorscheme, zero_to_one_inclusive) {
        var epsilon = 0.00001;
        colorscheme = colorscheme || defaultColorScheme;
        var colorsArr = colorschemes[type][colorscheme];
        return colorsArr[Math.floor(zero_to_one_inclusive * (colorsArr.length - epsilon))];
    }

    // METHODS FOR EXPORT
    colors.getNumProportional = function(colorscheme) {
        colorscheme = colorscheme || defaultColorScheme;
        return colorschemes.proportional[colorscheme].length;
    };
    colors.getProportional = function(zero_to_one, colorscheme) {
        return select_from_colors('proportional', colorscheme, zero_to_one);
    };

    return colors;
}());<|MERGE_RESOLUTION|>--- conflicted
+++ resolved
@@ -8,7 +8,6 @@
 
 // Global toggle on whether to display question values which have 0 submissions
 var displayZeroedValues = false;
-
 
 var centerLatLng = new L.LatLng(!center.lat?0.0:center.lat, !center.lng?0.0:center.lng);
 var defaultZoom = 8;
@@ -142,7 +141,6 @@
     map.addLayer(markerLayerGroup);
     $('div.layer-markerButton').addClass('layer-markerButton-active');
 
-<<<<<<< HEAD
     var drawnItems = new L.FeatureGroup();
     map.addLayer(drawnItems);
     var drawControl = new L.Control.Draw({
@@ -182,13 +180,6 @@
     //     var bingLayer = new L.TileLayer.Bing(bingAPIKey, type);
     //     layersControl.addBaseLayer(bingLayer, label);
     // });
-=======
-    // add bing maps layer
-    /** $.each(bingMapTypeLabels, function(type, label) {
-        var bingLayer = new L.TileLayer.Bing(bingAPIKey, type);
-        layersControl.addBaseLayer(bingLayer, label);
-    });*/
->>>>>>> 1086097b
 
     // add google sat layer
     var ggl = new L.Google('HYBRID');
