from datetime import datetime
from django.contrib.contenttypes.models import ContentType
import os
import json
from django.core.urlresolvers import reverse
from django.core.files.storage import default_storage, get_storage_class
from django.contrib.auth.decorators import login_required
from django.contrib.auth.models import User
from django.contrib import messages
from django.http import HttpResponse, HttpResponseBadRequest, \
    HttpResponseRedirect, HttpResponseForbidden, HttpResponseNotFound,\
    HttpResponseServerError
from django.shortcuts import render_to_response, get_object_or_404
from django.template import loader, RequestContext
from django.utils import simplejson
from django.utils.translation import ugettext as _
from django.views.decorators.http import require_GET, require_POST
from google_doc import GoogleDoc
from guardian.shortcuts import assign, remove_perm, get_users_with_perms

from main.forms import UserProfileForm, FormLicenseForm, DataLicenseForm,\
    SupportDocForm, QuickConverterFile, QuickConverterURL, QuickConverter,\
    SourceForm, PermissionForm, MediaForm, MapboxLayerForm
from main.models import UserProfile, MetaData
from odk_logger.models import Instance, XForm
from odk_logger.views import enter_data
from odk_viewer.models import DataDictionary, ParsedInstance
from odk_viewer.models.data_dictionary import upload_to
from odk_viewer.models.parsed_instance import GLOBAL_SUBMISSION_STATS,\
    DATETIME_FORMAT
from odk_viewer.views import survey_responses, attachment_url
from stats.models import StatsCount
from stats.tasks import stat_log
from utils.decorators import is_owner
from utils.logger_tools import response_with_mimetype_and_name, publish_form
from utils.user_auth import check_and_set_user, set_profile_data,\
    has_permission, helper_auth_helper, get_xform_and_perms,\
    check_and_set_user_and_form
from utils.log import audit_log, Actions
from main.models import AuditLog
from settings import ENKETO_PREVIEW_URL
<<<<<<< HEAD

from utils.viewer_tools import enketo_url
from utils.qrcode import generate_qrcode
=======
>>>>>>> 3cba0774


def home(request):
    if request.user.username:
        return HttpResponseRedirect(
            reverse(profile, kwargs={'username': request.user.username}))
    context = RequestContext(request)
    submission_count = StatsCount.stats.count(GLOBAL_SUBMISSION_STATS)
    if not submission_count:
        submission_count = Instance.objects.count()
        stat_log(GLOBAL_SUBMISSION_STATS, submission_count)
    context.num_forms = submission_count
    context.num_users = User.objects.count()
    context.num_shared_forms = XForm.objects.filter(shared__exact=1).count()
    return render_to_response('home.html', context_instance=context)


@login_required
def login_redirect(request):
    return HttpResponseRedirect(reverse(profile,
                                kwargs={'username': request.user.username}))


@require_POST
@login_required
def clone_xlsform(request, username):
    """
    Copy a public/Shared form to a users list of forms.
    Eliminates the need to download Excel File and upload again.
    """
    to_username = request.user.username
    context = RequestContext(request)
    context.message = {'type': None, 'text': '....'}

    def set_form():
        form_owner = request.POST.get('username')
        id_string = request.POST.get('id_string')
        xform = XForm.objects.get(user__username=form_owner,
                                  id_string=id_string)
        if len(id_string) > 0 and id_string[0].isdigit():
            id_string = '_' + id_string
        path = xform.xls.name
        if default_storage.exists(path):
            xls_file = upload_to(None, '%s%s.xls' % (
                                 id_string, XForm.CLONED_SUFFIX), to_username)
            xls_data = default_storage.open(path)
            xls_file = default_storage.save(xls_file, xls_data)
            context.message = u'%s-%s' % (form_owner, xls_file)
            survey = DataDictionary.objects.create(
                user=request.user,
                xls=xls_file
            ).survey
            # log to cloner's account
            audit = {}
            audit_log(
                Actions.FORM_CLONED, request.user, request.user,
                _("Cloned form '%(id_string)s'.") %
                {
                    'id_string': survey.id_string,
                }, audit, request)
            clone_form_url = reverse(
                show, kwargs={
                    'username': to_username,
                    'id_string': xform.id_string + XForm.CLONED_SUFFIX})
            return {
                'type': 'alert-success',
                'text': _(u'Successfully cloned to %(form_url)s into your '
                          u'%(profile_url)s') %
                {'form_url': u'<a href="%(url)s">%(id_string)s</a> ' % {
                 'id_string': survey.id_string,
                 'url': clone_form_url
                 },
                'profile_url': u'<a href="%s">profile</a>.' %
                reverse(profile, kwargs={'username': to_username})}
            }
    context.message = publish_form(set_form)
    if request.is_ajax():
        res = loader.render_to_string(
            'message.html',
            context_instance=context).replace("'", r"\'").replace('\n', '')
        return HttpResponse(
            "$('#mfeedback').html('%s').show();" % res)
    else:
        return HttpResponse(context.message['text'])


def profile(request, username):
    context = RequestContext(request)
    content_user = get_object_or_404(User, username=username)
    context.form = QuickConverter()
    # xlsform submission...
    if request.method == 'POST' and request.user.is_authenticated():
        def set_form():
            form = QuickConverter(request.POST, request.FILES)
            survey = form.publish(request.user).survey
            audit = {}
            audit_log(
                Actions.FORM_PUBLISHED, request.user, content_user,
                _("Published form '%(id_string)s'.") %
                {
                    'id_string': survey.id_string,
                }, audit, request)
            enketo_webform_url = reverse(
                enter_data,
                kwargs={'username': username, 'id_string': survey.id_string}
            )
            return {
                'type': 'alert-success',
<<<<<<< HEAD
                'preview_url': reverse(enketo_preview, kwargs={
                    'username': username,
                    'id_string': survey.id_string
                }),
                'text': _(u'Successfully published %(form_id)s.'
                          u' <a href="%(form_url)s">Enter Web Form</a>'
                          u' or <a href="#preview-modal" data-toggle="modal">Preview Web Form</a>')
                        % {'form_id': survey.id_string,
                            'form_url': enketo_webform_url}
=======
                'text': _(u'Successfully published %s.'
                          u' <a href="#preview-modal" data-toggle="modal">Preview Web Form</a>'
                          u' or <a href="%s">Enter Web Form</a>')
                        % (survey.id_string, enketo_webform_url),
                'published_survey': survey
>>>>>>> 3cba0774
            }
        context.message = publish_form(set_form)

    # profile view...
    # for the same user -> dashboard
    if content_user == request.user:
        context.show_dashboard = True
        context.user_surveys = content_user.surveys.count()
        context.all_forms = content_user.xforms.count()
        context.form = QuickConverterFile()
        context.form_url = QuickConverterURL()
        context.odk_url = request.build_absolute_uri(
            "/%s" % request.user.username)
        crowdforms = XForm.objects.filter(
            metadata__data_type=MetaData.CROWDFORM_USERS,
            metadata__data_value=username
        )
        context.crowdforms = crowdforms
        # forms shared with user
        xfct = ContentType.objects.get(app_label='odk_logger', model='xform')
        fsw = {}
        for xf in content_user.userobjectpermission_set\
                .filter(content_type=xfct):
            if isinstance(xf.content_object, XForm):
                fsw[xf.content_object.pk] = xf.content_object
        context.forms_shared_with = list(fsw.values())
    # for any other user -> profile
    set_profile_data(context, content_user)
    return render_to_response("profile.html", context_instance=context)


def members_list(request):
    context = RequestContext(request)
    users = User.objects.all()
    context.template = 'people.html'
    context.users = users
    return render_to_response("people.html", context_instance=context)


@login_required
def profile_settings(request, username):
    context = RequestContext(request)
    content_user = check_and_set_user(request, username)
    context.content_user = content_user
    profile, created = UserProfile.objects.get_or_create(user=content_user)
    if request.method == 'POST':
        form = UserProfileForm(request.POST, instance=profile)
        if form.is_valid():
            # get user
            # user.email = cleaned_email
            form.instance.user.email = form.cleaned_data['email']
            form.instance.user.save()
            form.save()
            # todo: add string rep. of settings to see what changed
            audit = {}
            audit_log(
                Actions.PROFILE_SETTINGS_UPDATED, request.user, content_user,
                _("Profile settings updated."), audit, request)
            return HttpResponseRedirect(reverse(
                public_profile, kwargs={'username': request.user.username}
            ))
    else:
        form = UserProfileForm(
            instance=profile, initial={"email": content_user.email})
    return render_to_response("settings.html", {'form': form},
                              context_instance=context)


@require_GET
def public_profile(request, username):
    content_user = check_and_set_user(request, username)
    if isinstance(content_user, HttpResponseRedirect):
        return content_user
    context = RequestContext(request)
    set_profile_data(context, content_user)
    context.is_owner = request.user == content_user
    audit = {}
    audit_log(
        Actions.PUBLIC_PROFILE_ACCESSED, request.user, content_user,
        _("Public profile accessed."), audit, request)
    return render_to_response("profile.html", context_instance=context)


@login_required
def dashboard(request):
    context = RequestContext(request)
    context.form = QuickConverter()
    content_user = request.user
    set_profile_data(context, content_user)
    context.odk_url = request.build_absolute_uri("/%s" % request.user.username)
    return render_to_response("dashboard.html", context_instance=context)


@require_GET
def show(request, username=None, id_string=None, uuid=None):
    if uuid:
        xform = get_object_or_404(XForm, uuid=uuid)
        request.session['public_link'] = xform.uuid if MetaData.public_link(xform) else False
        return HttpResponseRedirect(reverse(show, kwargs={
            'username': xform.user.username,
            'id_string': xform.id_string
        }))
    xform, is_owner, can_edit, can_view = get_xform_and_perms(
        username, id_string, request)
    # no access
    if not (
        xform.shared or can_view or\
        request.session.get('public_link')):
        return HttpResponseRedirect(reverse(home))
    context = RequestContext(request)
    context.cloned = len(
        XForm.objects.filter(user__username=request.user.username,
                             id_string=id_string + XForm.CLONED_SUFFIX)
    ) > 0
    context.public_link = MetaData.public_link(xform)
    context.is_owner = is_owner
    context.can_edit = can_edit
    context.can_view = can_view or request.session.get('public_link')
    context.xform = xform
    context.content_user = xform.user
    context.base_url = "https://%s" % request.get_host()
    context.source = MetaData.source(xform)
    context.form_license = MetaData.form_license(xform).data_value
    context.data_license = MetaData.data_license(xform).data_value
    context.supporting_docs = MetaData.supporting_docs(xform)
    context.media_upload = MetaData.media_upload(xform)
    context.mapbox_layer = MetaData.mapbox_layer_upload(xform)
    if is_owner:
        context.form_license_form = FormLicenseForm(
            initial={'value': context.form_license})
        context.data_license_form = DataLicenseForm(
            initial={'value': context.data_license})
        context.doc_form = SupportDocForm()
        context.source_form = SourceForm()
        context.media_form = MediaForm()
        context.mapbox_layer_form = MapboxLayerForm()
        context.users_with_perms = get_users_with_perms(
            xform,
            attach_perms=True
        ).items()
        context.permission_form = PermissionForm(username)
    user_list = [u.username for u in User.objects.exclude(username=username)]
    context.user_json_list = simplejson.dumps(user_list)
    return render_to_response("show.html", context_instance=context)


@require_GET
def api(request, username=None, id_string=None):
    """
    Returns all results as JSON.  If a parameter string is passed,
    it takes the 'query' parameter, converts this string to a dictionary, an
    that is then used as a MongoDB query string.

    NOTE: only a specific set of operators are allow, currently $or and $and.
    Please send a request if you'd like another operator to be enabled.

    NOTE: Your query must be valid JSON, double check it here,
    http://json.parser.online.fr/

    E.g. api?query='{"last_name": "Smith"}'
    """
    helper_auth_helper(request)
    xform, owner = check_and_set_user_and_form(username, id_string, request)

    if not xform:
        return HttpResponseForbidden(_(u'Not shared.'))

    try:
        args = {
            'username': username,
            'id_string': id_string,
            'query': request.GET.get('query'),
            'fields': request.GET.get('fields'),
            'sort': request.GET.get('sort')
        }
        if 'start' in request.GET:
            args["start"] = int(request.GET.get('start'))
        if 'limit' in request.GET:
            args["limit"] = int(request.GET.get('limit'))
        if 'count' in request.GET:
            args["count"] = True if int(request.GET.get('count')) > 0\
                else False
        cursor = ParsedInstance.query_mongo(**args)
    except ValueError, e:
        return HttpResponseBadRequest(e.__str__())
    records = list(record for record in cursor)
    response_text = simplejson.dumps(records)
    if 'callback' in request.GET and request.GET.get('callback') != '':
        callback = request.GET.get('callback')
        response_text = ("%s(%s)" % (callback, response_text))
    return HttpResponse(response_text, mimetype='application/json')


@require_GET
def public_api(request, username, id_string):
    """
    Returns public information about the form as JSON
    """

    xform = get_object_or_404(XForm,
                              user__username=username, id_string=id_string)

    _DATETIME_FORMAT = '%Y-%m-%d %H:%M:%S'
    exports = {'username': xform.user.username,
               'id_string': xform.id_string,
               'bamboo_dataset': xform.bamboo_dataset,
               'shared': xform.shared,
               'shared_data': xform.shared_data,
               'downloadable': xform.downloadable,
               'is_crowd_form': xform.is_crowd_form,
               'title': xform.title,
               'date_created': xform.date_created.strftime(_DATETIME_FORMAT),
               'date_modified': xform.date_modified.strftime(_DATETIME_FORMAT),
               'uuid': xform.uuid,
               }
    response_text = simplejson.dumps(exports)
    return HttpResponse(response_text, mimetype='application/json')


@login_required
def edit(request, username, id_string):
    xform = XForm.objects.get(user__username=username, id_string=id_string)
    owner = xform.user

    if request.GET.get('crowdform'):
        crowdform_action = request.GET['crowdform']
        request_username = request.user.username

        # ensure is crowdform
        if xform.is_crowd_form:
            if crowdform_action == 'delete':
                MetaData.objects.get(
                    xform__id_string=id_string,
                    data_value=request_username,
                    data_type=MetaData.CROWDFORM_USERS
                ).delete()
            elif crowdform_action == 'add':
                MetaData.crowdform_users(xform, request_username)

            return HttpResponseRedirect(reverse(profile, kwargs={
                'username': request_username
            }))

    if username == request.user.username or\
            request.user.has_perm('odk_logger.change_xform', xform):
        if request.POST.get('description'):
            audit = {
                'xform': xform.id_string
            }
            audit_log(
                Actions.FORM_UPDATED, request.user, owner,
                _("Description for '%(id_string)s' updated from "
                    "'%(old_description)s' to '%(new_description)s'.") %
                {
                    'id_string': xform.id_string,
                    'old_description': xform.description,
                    'new_description': request.POST['description']
                }, audit, request)
            xform.description = request.POST['description']
        elif request.POST.get('title'):
            audit = {
                'xform': xform.id_string
            }
            audit_log(
                Actions.FORM_UPDATED, request.user, owner,
                _("Title for '%(id_string)s' updated from "
                    "'%(old_title)s' to '%(new_title)s'.") %
                {
                    'id_string': xform.id_string,
                    'old_title': xform.title,
                    'new_title': request.POST.get('title')
                }, audit, request)
            xform.title = request.POST['title']
        elif request.POST.get('toggle_shared'):
            if request.POST['toggle_shared'] == 'data':
                audit = {
                    'xform': xform.id_string
                }
                audit_log(
                    Actions.FORM_UPDATED, request.user, owner,
                    _("Data sharing updated for '%(id_string)s' from "
                        "'%(old_shared)s' to '%(new_shared)s'.") %
                    {
                        'id_string': xform.id_string,
                        'old_shared': _("shared")
                        if xform.shared_data else _("not shared"),
                        'new_shared': _("shared")
                        if not xform.shared_data else _("not shared")
                    }, audit, request)
                xform.shared_data = not xform.shared_data
            elif request.POST['toggle_shared'] == 'form':
                audit = {
                    'xform': xform.id_string
                }
                audit_log(
                    Actions.FORM_UPDATED, request.user, owner,
                    _("Form sharing for '%(id_string)s' updated "
                        "from '%(old_shared)s' to '%(new_shared)s'.") %
                    {
                        'id_string': xform.id_string,
                        'old_shared': _("shared")
                        if xform.shared else _("not shared"),
                        'new_shared': _("shared")
                        if not xform.shared else _("not shared")
                    }, audit, request)
                xform.shared = not xform.shared
            elif request.POST['toggle_shared'] == 'active':
                audit = {
                    'xform': xform.id_string
                }
                audit_log(
                    Actions.FORM_UPDATED, request.user, owner,
                    _("Active status for '%(id_string)s' updated from "
                        "'%(old_shared)s' to '%(new_shared)s'.") %
                    {
                        'id_string': xform.id_string,
                        'old_shared': _("shared")
                        if xform.downloadable else _("not shared"),
                        'new_shared': _("shared")
                        if not xform.downloadable else _("not shared")
                    }, audit, request)
                xform.downloadable = not xform.downloadable
            elif request.POST['toggle_shared'] == 'crowd':
                audit = {
                    'xform': xform.id_string
                }
                audit_log(
                    Actions.FORM_UPDATED, request.user, owner,
                    _("Crowdform status for '%(id_string)s' updated from "
                        "'%(old_status)s' to '%(new_status)s'.") %
                    {
                        'id_string': xform.id_string,
                        'old_status': _("crowdform")
                        if not xform.is_crowd_form else _("not crowdform"),
                        'new_status': _("crowdform")
                        if xform.is_crowd_form else _("not crowdform"),
                    }, audit, request)
                if xform.is_crowd_form:
                    xform.is_crowd_form = False
                else:
                    xform.is_crowd_form = True
                    xform.shared = True
                    xform.shared_data = True
        elif request.POST.get('form-license'):
            audit = {
                'xform': xform.id_string
            }
            audit_log(
                Actions.FORM_UPDATED, request.user, owner,
                _("Form License for '%(id_string)s' updated to "
                    "'%(form_license)s'.") %
                {
                    'id_string': xform.id_string,
                    'form_license': request.POST['form-license'],
                }, audit, request)
            MetaData.form_license(xform, request.POST['form-license'])
        elif request.POST.get('data-license'):
            audit = {
                'xform': xform.id_string
            }
            audit_log(
                Actions.FORM_UPDATED, request.user, owner,
                _("Data license for '%(id_string)s' updated to "
                    "'%(data_license)s'.") %
                {
                    'id_string': xform.id_string,
                    'data_license': request.POST['data-license'],
                }, audit, request)
            MetaData.data_license(xform, request.POST['data-license'])
        elif request.POST.get('source') or request.FILES.get('source'):
            audit = {
                'xform': xform.id_string
            }
            audit_log(
                Actions.FORM_UPDATED, request.user, owner,
                _("Source for '%(id_string)s' updated to '%(source)s'.") %
                {
                    'id_string': xform.id_string,
                    'source': request.POST.get('source'),
                }, audit, request)
            MetaData.source(xform, request.POST.get('source'),
                            request.FILES.get('source'))
        elif request.FILES.get('media'):
            audit = {
                'xform': xform.id_string
            }
            audit_log(
                Actions.FORM_UPDATED, request.user, owner,
                _("Media added to '%(id_string)s'.") %
                {
                    'id_string': xform.id_string
                }, audit, request)
            for aFile in request.FILES.getlist("media"):
                MetaData.media_upload(xform, aFile)
        elif request.POST.get('map_name'):
            mapbox_layer = MapboxLayerForm(request.POST)
            if mapbox_layer.is_valid():
                audit = {
                    'xform': xform.id_string
                }
                audit_log(
                    Actions.FORM_UPDATED, request.user, owner,
                    _("Map layer added to '%(id_string)s'.") %
                    {
                        'id_string': xform.id_string
                    }, audit, request)
                MetaData.mapbox_layer_upload(xform, mapbox_layer.cleaned_data)
        elif request.FILES:
            audit = {
                'xform': xform.id_string
            }
            audit_log(
                Actions.FORM_UPDATED, request.user, owner,
                _("Supporting document added to '%(id_string)s'.") %
                {
                    'id_string': xform.id_string
                }, audit, request)
            MetaData.supporting_docs(xform, request.FILES['doc'])
        xform.update()

        if request.is_ajax():
            return HttpResponse(_(u'Updated succeeded.'))
        else:
            return HttpResponseRedirect(reverse(show, kwargs={
                'username': username,
                'id_string': id_string
            }))
    return HttpResponseForbidden(_(u'Update failed.'))


def getting_started(request):
    context = RequestContext(request)
    context.template = 'getting_started.html'
    return render_to_response('base.html', context_instance=context)


def support(request):
    context = RequestContext(request)
    context.template = 'support.html'
    return render_to_response('base.html', context_instance=context)


def faq(request):
    context = RequestContext(request)
    context.template = 'faq.html'
    return render_to_response('base.html', context_instance=context)


def xls2xform(request):
    context = RequestContext(request)
    context.template = 'xls2xform.html'
    return render_to_response('base.html', context_instance=context)


def tutorial(request):
    context = RequestContext(request)
    context.template = 'tutorial.html'
    username = request.user.username if request.user.username else \
        'your-user-name'
    context.odk_url = request.build_absolute_uri("/%s" % username)
    return render_to_response('base.html', context_instance=context)


def resources(request):
    context = RequestContext(request)
    return render_to_response('resources.html', context_instance=context)


def about_us(request):
    context = RequestContext(request)
    context.a_flatpage = '/about-us/'
    username = request.user.username if request.user.username else \
        'your-user-name'
    context.odk_url = request.build_absolute_uri("/%s" % username)
    return render_to_response('base.html', context_instance=context)


def syntax(request):
    url = 'https://docs.google.com/document/pub?id='\
        '1xD5gSjeyjGjw-V9g5hXx7FWeasRvn-L6zeQJsNeAGBI'
    doc = GoogleDoc(url)
    context = RequestContext(request)
    context.content = doc.to_html()
    return render_to_response('base.html', context_instance=context)


def form_gallery(request):
    """
    Return a list of urls for all the shared xls files. This could be
    made a lot prettier.
    """
    context = RequestContext(request)
    if request.user.is_authenticated():
        context.loggedin_user = request.user
    context.shared_forms = XForm.objects.filter(shared=True)
    # build list of shared forms with cloned suffix
    id_strings_with_cloned_suffix = [
        x.id_string + XForm.CLONED_SUFFIX for x in context.shared_forms
    ]
    # build list of id_strings for forms this user has cloned
    context.cloned = [
        x.id_string.split(XForm.CLONED_SUFFIX)[0]
        for x in XForm.objects.filter(
            user__username=request.user.username,
            id_string__in=id_strings_with_cloned_suffix
        )
    ]
    return render_to_response('form_gallery.html', context_instance=context)


def download_metadata(request, username, id_string, data_id):
    xform = get_object_or_404(XForm,
                              user__username=username, id_string=id_string)
    owner = xform.user
    if username == request.user.username or xform.shared:
        data = get_object_or_404(MetaData, pk=data_id)
        file_path = data.data_file.name
        filename, extension = os.path.splitext(file_path.split('/')[-1])
        extension = extension.strip('.')
        dfs = get_storage_class()()
        if dfs.exists(file_path):
            audit = {
                'xform': xform.id_string
            }
            audit_log(
                Actions.FORM_UPDATED, request.user, owner,
                _("Document '%(filename)s' for '%(id_string)s' downloaded.") %
                {
                    'id_string': xform.id_string,
                    'filename': "%s.%s" % (filename, extension)
                }, audit, request)
            response = response_with_mimetype_and_name(
                data.data_file_type,
                filename, extension=extension, show_date=False,
                file_path=file_path)
            return response
        else:
            return HttpResponseNotFound()
    return HttpResponseForbidden(_(u'Permission denied.'))


@login_required()
def delete_metadata(request, username, id_string, data_id):
    xform = get_object_or_404(XForm,
                              user__username=username, id_string=id_string)
    owner = xform.user
    data = get_object_or_404(MetaData, pk=data_id)
    dfs = get_storage_class()()
    req_username = request.user.username
    if request.GET.get('del', False) and username == req_username:
        try:
            dfs.delete(data.data_file.name)
            data.delete()
            audit = {
                'xform': xform.id_string
            }
            audit_log(
                Actions.FORM_UPDATED, request.user, owner,
                _("Document '%(filename)s' deleted from '%(id_string)s'.") %
                {
                    'id_string': xform.id_string,
                    'filename': os.path.basename(data.data_file.name)
                }, audit, request)
            return HttpResponseRedirect(reverse(show, kwargs={
                'username': username,
                'id_string': id_string
            }))
        except Exception:
            return HttpResponseServerError()
    elif request.GET.get('map_name_del', False) and username == req_username:
        data.delete()
        audit = {
            'xform': xform.id_string
        }
        audit_log(
            Actions.FORM_UPDATED, request.user, owner,
            _("Map layer deleted from '%(id_string)s'.") %
            {
                'id_string': xform.id_string,
            }, audit, request)
        return HttpResponseRedirect(reverse(show, kwargs={
            'username': username,
            'id_string': id_string
        }))
    return HttpResponseForbidden(_(u'Permission denied.'))


def download_media_data(request, username, id_string, data_id):
    xform = get_object_or_404(
        XForm, user__username=username, id_string=id_string)
    owner = xform.user
    data = get_object_or_404(MetaData, id=data_id)
    dfs = get_storage_class()()
    if request.GET.get('del', False):
        if username == request.user.username:
            try:
                dfs.delete(data.data_file.name)
                data.delete()
                audit = {
                    'xform': xform.id_string
                }
                audit_log(
                    Actions.FORM_UPDATED, request.user, owner,
                    _("Media download '%(filename)s' deleted from "
                        "'%(id_string)s'.") %
                    {
                        'id_string': xform.id_string,
                        'filename': os.path.basename(data.data_file.name)
                    }, audit, request)
                return HttpResponseRedirect(reverse(show, kwargs={
                    'username': username,
                    'id_string': id_string
                }))
            except Exception:
                return HttpResponseServerError()
    else:
        if username:  # == request.user.username or xform.shared:
            file_path = data.data_file.name
            filename, extension = os.path.splitext(file_path.split('/')[-1])
            extension = extension.strip('.')
            if dfs.exists(file_path):
                audit = {
                    'xform': xform.id_string
                }
                audit_log(
                    Actions.FORM_UPDATED, request.user, owner,
                    _("Media '%(filename)s' downloaded from "
                        "'%(id_string)s'.") %
                    {
                        'id_string': xform.id_string,
                        'filename': os.path.basename(file_path)
                    }, audit, request)
                response = response_with_mimetype_and_name(
                    data.data_file_type,
                    filename, extension=extension, show_date=False,
                    file_path=file_path)
                return response
            else:
                return HttpResponseNotFound()
    return HttpResponseForbidden(_(u'Permission denied.'))


def form_photos(request, username, id_string):
    xform, owner = check_and_set_user_and_form(username, id_string, request)

    if not xform:
        return HttpResponseForbidden(_(u'Not shared.'))

    context = RequestContext(request)
    context.form_view = True
    context.content_user = owner
    context.xform = xform
    image_urls = []

    for instance in xform.surveys.all():
        for attachment in instance.attachments.all():
            # skip if not image e.g video or file
            if not attachment.mimetype.startswith('image'):
                continue

            data = {}

            for i in ['small', 'medium', 'large', 'original']:
                url = reverse(attachment_url, kwargs={'size': i})
                url = '%s?media_file=%s' % (url, attachment.media_file.name)
                data[i] = url

            image_urls.append(data)

    context.images = image_urls
    context.profile, created = UserProfile.objects.get_or_create(user=owner)
    return render_to_response('form_photos.html', context_instance=context)


@require_POST
def set_perm(request, username, id_string):
    xform = get_object_or_404(XForm,
                              user__username=username, id_string=id_string)
    owner = xform.user
    if username != request.user.username\
            and not has_permission(xform, username, request):
        return HttpResponseForbidden(_(u'Permission denied.'))
    try:
        perm_type = request.POST['perm_type']
        for_user = request.POST['for_user']
    except KeyError:
        return HttpResponseBadRequest()
    if perm_type in ['edit', 'view', 'remove']:
        try:
            user = User.objects.get(username=for_user)
        except User.DoesNotExist:
            messages.add_message(
                request, messages.INFO,
                _(u"Wrong username <b>%s</b>." % for_user),
                extra_tags='alert-error')
        else:
            if perm_type == 'edit' and\
                    not user.has_perm('change_xform', xform):
                audit = {
                    'xform': xform.id_string
                }
                audit_log(
                    Actions.FORM_PERMISSIONS_UPDATED, request.user, owner,
                    _("Edit permissions on '%(id_string)s' assigned to "
                        "'%(for_user)s'.") %
                    {
                        'id_string': xform.id_string,
                        'for_user': for_user
                    }, audit, request)
                assign('change_xform', user, xform)
            elif perm_type == 'view' and\
                    not user.has_perm('view_xform', xform):
                audit = {
                    'xform': xform.id_string
                }
                audit_log(
                    Actions.FORM_PERMISSIONS_UPDATED, request.user, owner,
                    _("View permissions on '%(id_string)s' "
                        "assigned to '%(for_user)s'.") %
                    {
                        'id_string': xform.id_string,
                        'for_user': for_user
                    }, audit, request)
                assign('view_xform', user, xform)
            elif perm_type == 'remove':
                audit = {
                    'xform': xform.id_string
                }
                audit_log(
                    Actions.FORM_PERMISSIONS_UPDATED, request.user, owner,
                    _("All permissions on '%(id_string)s' "
                        "removed from '%(for_user)s'.") %
                    {
                        'id_string': xform.id_string,
                        'for_user': for_user
                    }, audit, request)
                remove_perm('change_xform', user, xform)
                remove_perm('view_xform', user, xform)
    elif perm_type == 'link':
        current = MetaData.public_link(xform)
        if for_user == 'all':
            MetaData.public_link(xform, True)
        elif for_user == 'none':
            MetaData.public_link(xform, False)
        elif for_user == 'toggle':
            MetaData.public_link(xform, not current)
        audit = {
            'xform': xform.id_string
        }
        audit_log(
            Actions.FORM_PERMISSIONS_UPDATED, request.user, owner,
            _("Public link on '%(id_string)s' %(action)s.") %
            {
                'id_string': xform.id_string,
                'action': "created"
                if for_user == "all" or
                (for_user == "toggle" and not current) else "removed"
            }, audit, request)
    if request.is_ajax():
        return HttpResponse(
            simplejson.dumps(
                {'status': 'success'}), mimetype='application/json')
    return HttpResponseRedirect(reverse(show, kwargs={
        'username': username,
        'id_string': id_string
    }))


def show_submission(request, username, id_string, uuid):
    xform, is_owner, can_edit, can_view = get_xform_and_perms(
        username, id_string, request)
    owner = xform.user
    # no access
    if not (xform.shared_data or can_view or
            request.session.get('public_link') == xform.uuid):
        return HttpResponseRedirect(reverse(home))
    submission = get_object_or_404(Instance, uuid=uuid)
    audit = {
        'xform': xform.id_string
    }
    audit_log(
        Actions.SUBMISSION_ACCESSED, request.user, owner,
        _("Submission '%(uuid)s' on '%(id_string)s' accessed.") %
        {
            'id_string': xform.id_string,
            'uuid': uuid
        }, audit, request)
    return HttpResponseRedirect(reverse(
        survey_responses, kwargs={'instance_id': submission.pk}))


@require_POST
@login_required
def delete_data(request, username=None, id_string=None):
    xform, owner = check_and_set_user_and_form(username, id_string, request)
    response_text = u''
    if not xform:
        return HttpResponseForbidden(_(u'Not shared.'))

    data_id = request.POST.get('id')
    if not data_id:
        return HttpResponseBadRequest(_(u"id must be specified"))

    Instance.set_deleted_at(data_id)
    audit = {
        'xform': xform.id_string
    }
    audit_log(
        Actions.SUBMISSION_DELETED, request.user, owner,
        _("Deleted submission with id '%(record_id)s' "
            "on '%(id_string)s'.") %
        {
            'id_string': xform.id_string,
            'record_id': data_id
        }, audit, request)
    response_text = simplejson.dumps({"success": "Deleted data %s" % data_id})
    if 'callback' in request.GET and request.GET.get('callback') != '':
        callback = request.GET.get('callback')
        response_text = ("%s(%s)" % (callback, response_text))
    return HttpResponse(response_text, mimetype='application/json')


@require_POST
@is_owner
def link_to_bamboo(request, username, id_string):
    xform = get_object_or_404(XForm,
                              user__username=username, id_string=id_string)
    owner = xform.user
    from utils.bamboo import get_new_bamboo_dataset, delete_bamboo_dataset

    audit = {
        'xform': xform.id_string
    }

    # try to delete the dataset first (in case it exists)
    if xform.bamboo_dataset and delete_bamboo_dataset(xform):
        xform.bamboo_dataset = u''
        xform.save()
        audit_log(
            Actions.BAMBOO_LINK_DELETED, request.user, owner,
            _("Bamboo link deleted on '%(id_string)s'.")
            % {'id_string': xform.id_string}, audit, request)

    # create a new one from all the data
    dataset_id = get_new_bamboo_dataset(xform)

    # update XForm
    xform.bamboo_dataset = dataset_id
    xform.save()

    audit_log(
        Actions.BAMBOO_LINK_CREATED, request.user, owner,
        _("Bamboo link created on '%(id_string)s'.") %
        {
            'id_string': xform.id_string,
        }, audit, request)

    return HttpResponseRedirect(reverse(show, kwargs={
        'username': username,
        'id_string': id_string
    }))


@require_POST
@is_owner
def update_xform(request, username, id_string):
    xform = get_object_or_404(
        XForm, user__username=username, id_string=id_string)
    owner = xform.user

    def set_form():
        form = QuickConverter(request.POST, request.FILES)
        survey = form.publish(request.user, id_string).survey
        enketo_webform_url = reverse(
            enter_data,
            kwargs={'username': username, 'id_string': survey.id_string}
        )
        audit = {
            'xform': xform.id_string
        }
        audit_log(
            Actions.FORM_XLS_UPDATED, request.user, owner,
            _("XLS for '%(id_string)s' updated.") %
            {
                'id_string': xform.id_string,
            }, audit, request)
        return {
            'type': 'alert-success',
<<<<<<< HEAD
            'text': _(u'Successfully published %(form_id)s.'
                      u' <a href="%(form_url)s">Enter Web Form</a>'
                      u'or <a href="#preview-modal" data-toggle="modal">Preview Web Form</a>')
                    % {'form_id': survey.id_string,
                       'form_url': enketo_webform_url}
=======
            'text': _(u'Successfully published %s.'
                      u' <a href="#preview-modal" data-toggle="modal">Preview Web Form</a>'
                      u' or <a href="%s">Enter Web Form</a>')
                    % (survey.id_string, enketo_webform_url)
>>>>>>> 3cba0774
        }
    message = publish_form(set_form)
    messages.add_message(
        request, messages.INFO, message['text'], extra_tags=message['type'])
    return HttpResponseRedirect(reverse(show, kwargs={
        'username': username,
        'id_string': id_string
    }))


@is_owner
def activity(request, username):
    owner = get_object_or_404(User, username=username)
    context = RequestContext(request)
    context.user = owner
    return render_to_response('activity.html', context_instance=context)


def activity_fields(request):
    fields = [
        {
            'id': 'created_on',
            'label': _('Performed On'),
            'type': 'datetime',
            'searchable': False
        },
        {
            'id': 'action',
            'label': _('Action'),
            'type': 'string',
            'searchable': True,
            'options': sorted([Actions[e] for e in Actions.enums])
        },
        {
            'id': 'user',
            'label': 'Performed By',
            'type': 'string',
            'searchable': True
        },
        {
            'id': 'msg',
            'label': 'Description',
            'type': 'string',
            'searchable': True
        },
    ]
    response_text = simplejson.dumps(fields)
    return HttpResponse(response_text, mimetype='application/json')


@is_owner
def activity_api(request, username):
    from bson.objectid import ObjectId

    def stringify_unknowns(obj):
        if isinstance(obj, ObjectId):
            return str(obj)
        if isinstance(obj, datetime):
            return obj.strftime(DATETIME_FORMAT)
        #raise TypeError
        return None
    try:
        query_args = {
            'username': username,
            'query': json.loads(request.GET.get('query'))
            if request.GET.get('query') else {},
            'fields': json.loads(request.GET.get('fields'))
            if request.GET.get('fields') else [],
            'sort': json.loads(request.GET.get('sort'))
            if request.GET.get('sort') else {}
        }
        if 'start' in request.GET:
            query_args["start"] = int(request.GET.get('start'))
        if 'limit' in request.GET:
            query_args["limit"] = int(request.GET.get('limit'))
        if 'count' in request.GET:
            query_args["count"] = True \
                if int(request.GET.get('count')) > 0 else False
        cursor = AuditLog.query_mongo(**query_args)
    except ValueError, e:
        return HttpResponseBadRequest(e.__str__())
    records = list(record for record in cursor)
    response_text = simplejson.dumps(records, default=stringify_unknowns)
    if 'callback' in request.GET and request.GET.get('callback') != '':
        callback = request.GET.get('callback')
        response_text = ("%s(%s)" % (callback, response_text))
    return HttpResponse(response_text, mimetype='application/json')

<<<<<<< HEAD

def qrcode(request, username, id_string):
    try:
        formhub_url = "http://%s/" % request.META['HTTP_HOST']
    except:
        formhub_url = "http://formhub.org/"
    formhuburl = formhub_url + username
    url = enketo_url(formhuburl, id_string)
    if url:
        image = generate_qrcode(url)
        results = """<img class="qrcode" src="%s" alt="%s" />
                   </br><a href="%s" target="_blank">%s</a>""" \
            % (image, url, url, url)
    else:
        error_msg = _(u"Error Generating QRCODE")
        results = """<div class="alert alert-error">%s</div>""" % error_msg

    return HttpResponse(results, mimetype='text/html')


=======
>>>>>>> 3cba0774
def enketo_preview(request, username, id_string):
    xform = get_object_or_404(
        XForm, user__username=username, id_string=id_string)
    owner = xform.user
    if not has_permission(xform, owner, request):
        return HttpResponseForbidden(_(u'Not shared.'))
    enekto_preview_url = "%(enketo_url)s?server=%(profile_url)s&id=%(id_string)s" % {
        'enketo_url': ENKETO_PREVIEW_URL,
        'profile_url': request.build_absolute_uri(reverse(profile, kwargs={'username': owner.username})),
        'id_string': xform.id_string
    }
    return HttpResponseRedirect(enekto_preview_url)<|MERGE_RESOLUTION|>--- conflicted
+++ resolved
@@ -39,12 +39,9 @@
 from utils.log import audit_log, Actions
 from main.models import AuditLog
 from settings import ENKETO_PREVIEW_URL
-<<<<<<< HEAD
 
 from utils.viewer_tools import enketo_url
 from utils.qrcode import generate_qrcode
-=======
->>>>>>> 3cba0774
 
 
 def home(request):
@@ -153,7 +150,6 @@
             )
             return {
                 'type': 'alert-success',
-<<<<<<< HEAD
                 'preview_url': reverse(enketo_preview, kwargs={
                     'username': username,
                     'id_string': survey.id_string
@@ -163,13 +159,6 @@
                           u' or <a href="#preview-modal" data-toggle="modal">Preview Web Form</a>')
                         % {'form_id': survey.id_string,
                             'form_url': enketo_webform_url}
-=======
-                'text': _(u'Successfully published %s.'
-                          u' <a href="#preview-modal" data-toggle="modal">Preview Web Form</a>'
-                          u' or <a href="%s">Enter Web Form</a>')
-                        % (survey.id_string, enketo_webform_url),
-                'published_survey': survey
->>>>>>> 3cba0774
             }
         context.message = publish_form(set_form)
 
@@ -1058,18 +1047,11 @@
             }, audit, request)
         return {
             'type': 'alert-success',
-<<<<<<< HEAD
             'text': _(u'Successfully published %(form_id)s.'
                       u' <a href="%(form_url)s">Enter Web Form</a>'
-                      u'or <a href="#preview-modal" data-toggle="modal">Preview Web Form</a>')
+                      u' or <a href="#preview-modal" data-toggle="modal">Preview Web Form</a>')
                     % {'form_id': survey.id_string,
                        'form_url': enketo_webform_url}
-=======
-            'text': _(u'Successfully published %s.'
-                      u' <a href="#preview-modal" data-toggle="modal">Preview Web Form</a>'
-                      u' or <a href="%s">Enter Web Form</a>')
-                    % (survey.id_string, enketo_webform_url)
->>>>>>> 3cba0774
         }
     message = publish_form(set_form)
     messages.add_message(
@@ -1158,7 +1140,6 @@
         response_text = ("%s(%s)" % (callback, response_text))
     return HttpResponse(response_text, mimetype='application/json')
 
-<<<<<<< HEAD
 
 def qrcode(request, username, id_string):
     try:
@@ -1179,8 +1160,6 @@
     return HttpResponse(results, mimetype='text/html')
 
 
-=======
->>>>>>> 3cba0774
 def enketo_preview(request, username, id_string):
     xform = get_object_or_404(
         XForm, user__username=username, id_string=id_string)
