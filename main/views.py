from datetime import datetime
import os
import urllib2

from django import forms
from django.core.urlresolvers import reverse
from django.core.files.storage import default_storage, get_storage_class
from django.contrib.auth.decorators import login_required
from django.contrib.auth.models import User
from django.http import (HttpResponse, HttpResponseBadRequest,
    HttpResponseRedirect, HttpResponseNotAllowed, Http404,
    HttpResponseForbidden, HttpResponseNotFound, HttpResponseServerError)
from django.shortcuts import render_to_response, get_object_or_404
from django.template import loader, RequestContext
from django.utils import simplejson
from django.utils.translation import ugettext as _
from django.views.decorators.http import require_GET, require_POST
from google_doc import GoogleDoc
from guardian.shortcuts import assign, remove_perm, get_users_with_perms

from main.forms import UserProfileForm, FormLicenseForm, DataLicenseForm,\
    SupportDocForm, QuickConverterFile, QuickConverterURL, QuickConverter,\
    SourceForm, PermissionForm, MediaForm, MapboxLayerForm
from main.models import UserProfile, MetaData
from odk_logger.models import Instance, XForm
from odk_viewer.models import DataDictionary, ParsedInstance
from odk_viewer.models.data_dictionary import upload_to
from odk_viewer.views import image_urls_for_form, survey_responses
from utils.decorators import is_owner
from utils.logger_tools import response_with_mimetype_and_name, publish_form
from utils.user_auth import check_and_set_user, set_profile_data,\
    has_permission, helper_auth_helper, get_xform_and_perms,\
    check_and_set_user_and_form

from django.conf import settings


def home(request):
    context = RequestContext(request)
    context.num_forms = Instance.objects.count()
    context.num_users = User.objects.count()
    context.num_shared_forms = XForm.objects.filter(shared__exact=1).count()
    if request.user.username:
        return HttpResponseRedirect(
            reverse(profile, kwargs={'username': request.user.username}))
    else:
        return render_to_response('home.html', context_instance=context)


@login_required
def login_redirect(request):
    return HttpResponseRedirect(reverse(profile,
                                kwargs={'username': request.user.username}))


@require_POST
@login_required
def clone_xlsform(request, username):
    """
    Copy a public/Shared form to a users list of forms.
    Eliminates the need to download Excel File and upload again.
    """
    to_username = request.user.username
    context = RequestContext(request)
    context.message = {'type': None, 'text': '....'}

    def set_form():
        form_owner = request.POST.get('username')
        id_string = request.POST.get('id_string')
        xform = XForm.objects.get(user__username=form_owner,
                                  id_string=id_string)
        if len(id_string) > 0 and id_string[0].isdigit():
            id_string = '_' + id_string
        path = xform.xls.name
        if default_storage.exists(path):
            xls_file = upload_to(None, '%s%s.xls' % (
                                 id_string, XForm.CLONED_SUFFIX), to_username)
            xls_data = default_storage.open(path)
            xls_file = default_storage.save(xls_file, xls_data)
            context.message = u'%s-%s' % (form_owner, xls_file)
            survey = DataDictionary.objects.create(
                user=request.user,
                xls=xls_file
            ).survey
            return {
                'type': 'alert-success',
                'text': _(u'Successfully cloned %(id_string)s into your '
                          u'%(profile_url)s') % {
                              'id_string': survey.id_string,
                              'profile_url': u'<a href="%s">profile</a>.' %
                              reverse(profile,
                                      kwargs={'username': to_username})
                          }
            }
    context.message = publish_form(set_form)
    if request.is_ajax():
        res = loader.render_to_string(
            'message.html',
            context_instance=context).replace("'", r"\'").replace('\n', '')
        return HttpResponse(
            "$('#mfeedback').html('%s').show();" % res)
    else:
        return HttpResponse(context.message['text'])


def profile(request, username):
    context = RequestContext(request)
    content_user = None
    context.num_surveys = Instance.objects.count()
    context.form = QuickConverter()

    # xlsform submission...
    if request.method == 'POST' and request.user.is_authenticated():
        def set_form():
            form = QuickConverter(request.POST, request.FILES)
            survey = form.publish(request.user).survey
            return {
                'type': 'alert-success',
                'text': _(u'Successfully published %s.') % survey.id_string
            }
        context.message = publish_form(set_form)

    # profile view...
    content_user = get_object_or_404(User, username=username)
    # for the same user -> dashboard
    if content_user == request.user:
        context.show_dashboard = True
        context.user_surveys = content_user.surveys.count()
        context.all_forms = content_user.xforms.count()
        context.form = QuickConverterFile()
        context.form_url = QuickConverterURL()
        context.odk_url = request.build_absolute_uri(
            "/%s" % request.user.username)
        crowdforms = XForm.objects.filter(
            metadata__data_type=MetaData.CROWDFORM_USERS,
            metadata__data_value=username
        )
        context.crowdforms = crowdforms
    # for any other user -> profile
    profile, created = UserProfile.objects.get_or_create(user=content_user)
    set_profile_data(context, content_user)
    return render_to_response("profile.html", context_instance=context)


def members_list(request):
    context = RequestContext(request)
    users = User.objects.all()
    context.template = 'people.html'
    context.users = users
    return render_to_response("people.html", context_instance=context)


@login_required
def profile_settings(request, username):
    context = RequestContext(request)
    content_user = check_and_set_user(request, username)
    context.content_user = content_user
    profile, created = UserProfile.objects.get_or_create(user=content_user)
    if request.method == 'POST':
        form = UserProfileForm(request.POST, instance=profile)
        if form.is_valid():
            # get user
            # user.email = cleaned_email
            form.instance.user.email = form.cleaned_data['email']
            form.instance.user.save()
            form.save()
            return HttpResponseRedirect(reverse(
                public_profile, kwargs={'username': request.user.username}
            ))
    else:
        form = UserProfileForm(instance=profile,initial= {"email": content_user.email})
    return render_to_response("settings.html", {'form': form},
                              context_instance=context)


@require_GET
def public_profile(request, username):
    content_user = check_and_set_user(request, username)
    if isinstance(content_user, HttpResponseRedirect):
        return content_user
    context = RequestContext(request)
    set_profile_data(context, content_user)
    context.is_owner = request.user == content_user
    return render_to_response("profile.html", context_instance=context)


@login_required
def dashboard(request):
    context = RequestContext(request)
    context.form = QuickConverter()
    content_user = request.user
    set_profile_data(context, content_user)
    context.odk_url = request.build_absolute_uri("/%s" % request.user.username)
    return render_to_response("dashboard.html", context_instance=context)


@require_GET
def show(request, username=None, id_string=None, uuid=None):
    if uuid:
        xform = get_object_or_404(XForm, uuid=uuid)
        request.session['public_link'] = MetaData.public_link(xform)
        return HttpResponseRedirect(reverse(show, kwargs={
            'username': xform.user.username,
            'id_string': xform.id_string
        }))
    xform, is_owner, can_edit, can_view = get_xform_and_perms(
        username, id_string, request)
    # no access
    if not (xform.shared or can_view or request.session.get('public_link')):
        return HttpResponseRedirect(reverse(home))
    context = RequestContext(request)
    context.cloned = len(
        XForm.objects.filter(user__username=request.user.username,
                             id_string=id_string + XForm.CLONED_SUFFIX)
    ) > 0
    context.public_link = MetaData.public_link(xform)
    context.is_owner = is_owner
    context.can_edit = can_edit
    context.can_view = can_view or request.session.get('public_link')
    context.xform = xform
    context.content_user = xform.user
    context.base_url = "https://%s" % request.get_host()
    context.source = MetaData.source(xform)
    context.form_license = MetaData.form_license(xform).data_value
    context.data_license = MetaData.data_license(xform).data_value
    context.supporting_docs = MetaData.supporting_docs(xform)
    context.media_upload = MetaData.media_upload(xform)
    context.mapbox_layer = MetaData.mapbox_layer_upload(xform)
    if is_owner:
        context.form_license_form = FormLicenseForm(
            initial={'value': context.form_license})
        context.data_license_form = DataLicenseForm(
            initial={'value': context.data_license})
        context.doc_form = SupportDocForm()
        context.source_form = SourceForm()
        context.media_form = MediaForm()
        context.mapbox_layer_form = MapboxLayerForm()
        context.users_with_perms = get_users_with_perms(
            xform,
            attach_perms=True
        ).items()
        context.permission_form = PermissionForm(username)
    return render_to_response("show.html", context_instance=context)

@require_GET
def api(request, username=None, id_string=None):
    """
    Returns all results as JSON.  If a parameter string is passed,
    it takes the 'query' parameter, converts this string to a dictionary, an
    that is then used as a MongoDB query string.

    NOTE: only a specific set of operators are allow, currently $or and $and.
    Please send a request if you'd like another operator to be enabled.

    NOTE: Your query must be valid JSON, double check it here,
    http://json.parser.online.fr/

    E.g. api?query='{"last_name": "Smith"}'
    """
    helper_auth_helper(request)
    xform, owner = check_and_set_user_and_form(username, id_string, request)

    if not xform:
        return HttpResponseForbidden(_(u'Not shared.'))

    try:
        args = {
            'username': username,
            'id_string': id_string,
            'query': request.GET.get('query'),
            'fields': request.GET.get('fields'),
            'sort': request.GET.get('sort')
        }
        if 'start' in request.GET:
            args["start"] = int(request.GET.get('start'))
        if 'limit' in request.GET:
            args["limit"] = int(request.GET.get('limit'))
        if 'count' in request.GET:
            args["count"] = True if int(request.GET.get('count')) > 0\
                else False
        cursor = ParsedInstance.query_mongo(**args)
    except ValueError, e:
        return HttpResponseBadRequest(e.__str__())
    records = list(record for record in cursor)
    response_text = simplejson.dumps(records)
    if 'callback' in request.GET and request.GET.get('callback') != '':
        callback = request.GET.get('callback')
        response_text = ("%s(%s)" % (callback, response_text))
    return HttpResponse(response_text, mimetype='application/json')


@require_GET
def public_api(request, username, id_string):
    """
    Returns public infomation about the forn as JSON
    """

    xform = get_object_or_404(XForm, 
                              user__username=username, id_string=id_string)

    DATETIME_FORMAT = '%Y-%m-%d %H:%M:%S'
    exports = {'username': xform.user.username,
               'id_string': xform.id_string,
               'bamboo_dataset': xform.bamboo_dataset,
               'shared': xform.shared,
               'shared_data': xform.shared_data,
               'downloadable': xform.downloadable,
               'is_crowd_form': xform.is_crowd_form,
               'title': xform.title,
               'date_created': xform.date_created.strftime(DATETIME_FORMAT),
               'date_modified': xform.date_modified.strftime(DATETIME_FORMAT),
               'uuid': xform.uuid,
               }

    response_text = simplejson.dumps(exports)

    return HttpResponse(response_text, mimetype='application/json')


@login_required
def edit(request, username, id_string):
    xform = XForm.objects.get(user__username=username, id_string=id_string)

    if request.GET.get('crowdform'):
        crowdform_action = request.GET['crowdform']
        request_username = request.user.username

        # ensure is crowdform
        if xform.is_crowd_form:
            if crowdform_action == 'delete':
                MetaData.objects.get(
                    xform__id_string=id_string,
                    data_value=request_username,
                    data_type=MetaData.CROWDFORM_USERS
                ).delete()
            elif crowdform_action == 'add':
                MetaData.crowdform_users(xform, request_username)

            return HttpResponseRedirect(reverse(profile, kwargs={
                'username': request_username
            }))

    if username == request.user.username or\
            request.user.has_perm('odk_logger.change_xform', xform):
        if request.POST.get('description'):
            xform.description = request.POST['description']
        elif request.POST.get('title'):
            xform.title = request.POST['title']
        elif request.POST.get('toggle_shared'):
            if request.POST['toggle_shared'] == 'data':
                xform.shared_data = not xform.shared_data
            elif request.POST['toggle_shared'] == 'form':
                xform.shared = not xform.shared
            elif request.POST['toggle_shared'] == 'active':
                xform.downloadable = not xform.downloadable
            elif request.POST['toggle_shared'] == 'crowd':
                if xform.is_crowd_form:
                    xform.is_crowd_form = False
                else:
                    xform.is_crowd_form = True
                    xform.shared = True
                    xform.shared_data = True
        elif request.POST.get('form-license'):
            MetaData.form_license(xform, request.POST['form-license'])
        elif request.POST.get('data-license'):
            MetaData.data_license(xform, request.POST['data-license'])
        elif request.POST.get('source') or request.FILES.get('source'):
            MetaData.source(xform, request.POST.get('source'),
                            request.FILES.get('source'))
        elif request.FILES.get('media'):
            MetaData.media_upload(xform, request.FILES.get('media'))
        elif request.POST.get('map_name'):
            mapbox_layer = MapboxLayerForm(request.POST)
            if mapbox_layer.is_valid():
                MetaData.mapbox_layer_upload(xform, mapbox_layer.cleaned_data)
        elif request.FILES:
            MetaData.supporting_docs(xform, request.FILES['doc'])
        xform.update()

        if request.is_ajax():
            return HttpResponse(_(u'Updated succeeded.'))
        else:
            return HttpResponseRedirect(reverse(show, kwargs={
                'username': username,
                'id_string': id_string
            }))
    return HttpResponseForbidden(_(u'Update failed.'))


def support(request):
    context = RequestContext(request)
    context.template = 'support.html'
    return render_to_response('base.html', context_instance=context)


def xls2xform(request):
    context = RequestContext(request)
    context.template = 'xls2xform.html'
    return render_to_response('base.html', context_instance=context)


def tutorial(request):
    context = RequestContext(request)
    context.template = 'tutorial.html'
    username = request.user.username if request.user.username else \
        'your-user-name'
    context.odk_url = request.build_absolute_uri("/%s" % username)
    return render_to_response('base.html', context_instance=context)


def syntax(request):
    url = 'https://docs.google.com/document/pub?id=1Dze4IZGr0IoIFuFAI_ohKR5mY'\
        'Ut4IAn5Y-uCJmnv1FQ'
    doc = GoogleDoc(url)
    context = RequestContext(request)
    context.content = doc.to_html()
    return render_to_response('base.html', context_instance=context)


def form_gallery(request):
    """
    Return a list of urls for all the shared xls files. This could be
    made a lot prettier.
    """
    context = RequestContext(request)
    if request.user.is_authenticated():
        context.loggedin_user = request.user
    context.shared_forms = XForm.objects.filter(shared=True)
    # build list of shared forms with cloned suffix
    id_strings_with_cloned_suffix = [
        x.id_string + XForm.CLONED_SUFFIX for x in context.shared_forms
    ]
    # build list of id_strings for forms this user has cloned
    context.cloned = [
        x.id_string.split(XForm.CLONED_SUFFIX)[0]
        for x in XForm.objects.filter(
            user__username=request.user.username,
            id_string__in=id_strings_with_cloned_suffix
        )
    ]
    return render_to_response('form_gallery.html', context_instance=context)


def download_metadata(request, username, id_string, data_id):
    xform = get_object_or_404(XForm,
                              user__username=username, id_string=id_string)
    if username == request.user.username or xform.shared:
        data = get_object_or_404(MetaData, pk=data_id)
        file_path = data.data_file.name
        filename, extension = os.path.splitext(file_path.split('/')[-1])
        extension = extension.strip('.')
        default_storage = get_storage_class()()
        if default_storage.exists(file_path):
            response = response_with_mimetype_and_name(
                data.data_file_type,
                filename, extension=extension, show_date=False,
                file_path=file_path)
            return response
        else:
            return HttpResponseNotFound()
    return HttpResponseForbidden(_(u'Permission denied.'))


@login_required()
def delete_metadata(request, username, id_string, data_id):
    data = get_object_or_404(MetaData, pk=data_id)
    default_storage = get_storage_class()()
    if request.GET.get('del', False) and username == request.user.username:
        try:
            default_storage.delete(data.data_file.name)
            data.delete()
            return HttpResponseRedirect(reverse(show, kwargs={
                'username': username,
                'id_string': id_string
            }))
        except Exception, e:
            return HttpResponseServerError()
    elif request.GET.get('map_name_del', False) and\
         username == request.user.username:
        data.delete()
        return HttpResponseRedirect(reverse(show, kwargs={
            'username': username,
            'id_string': id_string
        }))
    return HttpResponseForbidden(_(u'Permission denied.'))


def download_media_data(request, username, id_string, data_id):
    data = get_object_or_404(MetaData, id=data_id)
    default_storage = get_storage_class()()
    if request.GET.get('del', False):
        if username == request.user.username:
            try:
                default_storage.delete(data.data_file.name)
                data.delete()
                return HttpResponseRedirect(reverse(show, kwargs={
                    'username': username,
                    'id_string': id_string
                }))
            except Exception, e:
                return HttpResponseServerError()
    else:
        xform = get_object_or_404(XForm,
                                  user__username=username, id_string=id_string)
        if username: # == request.user.username or xform.shared:
            file_path = data.data_file.name
            filename, extension = os.path.splitext(file_path.split('/')[-1])
            extension = extension.strip('.')
            if default_storage.exists(file_path):
                response = response_with_mimetype_and_name(
                    data.data_file_type,
                    filename, extension=extension, show_date=False,
                    file_path=file_path)
                return response
            else:
                return HttpResponseNotFound()
    return HttpResponseForbidden(_(u'Permission denied.'))


def form_photos(request, username, id_string):
    xform, owner = check_and_set_user_and_form(username, id_string, request)
    if not xform:
        return HttpResponseForbidden(_(u'Not shared.'))
    context = RequestContext(request)
    context.form_view = True
    context.content_user = owner
    context.xform = xform
    context.images = image_urls_for_form(xform)
    context.profile, created = UserProfile.objects.get_or_create(user=owner)
    return render_to_response('form_photos.html', context_instance=context)


@require_POST
@is_owner
def set_perm(request, username, id_string):
    xform = get_object_or_404(XForm,
                              user__username=username, id_string=id_string)
    try:
        perm_type = request.POST['perm_type']
        for_user = request.POST['for_user']
    except KeyError:
        return HttpResponseBadRequest()
    if perm_type in ['edit', 'view', 'remove']:
        user = User.objects.get(username=for_user)
        if perm_type == 'edit':
            assign('change_xform', user, xform)
        elif perm_type == 'view':
            assign('view_xform', user, xform)
        elif perm_type == 'remove':
            remove_perm('change_xform', user, xform)
            remove_perm('view_xform', user, xform)
    elif perm_type == 'link':
        if for_user == 'all':
            MetaData.public_link(xform, True)
        elif for_user == 'none':
            MetaData.public_link(xform, False)
        elif for_user == 'toggle':
            current = MetaData.public_link(xform)
            MetaData.public_link(xform, not current)
    return HttpResponseRedirect(reverse(show, kwargs={
        'username': username,
        'id_string': id_string
    }))


def show_submission(request, username, id_string, uuid):
    xform, is_owner, can_edit, can_view = get_xform_and_perms(
        username, id_string, request)
    # no access
    if not (xform.shared_data or can_view or
            request.session.get('public_link')):
        return HttpResponseRedirect(reverse(home))
    submission = get_object_or_404(Instance, uuid=uuid)
    return HttpResponseRedirect(reverse(
        survey_responses, kwargs={'instance_id': submission.pk}))


@require_GET
def delete_data(request, username=None, id_string=None):
    xform, owner = check_and_set_user_and_form(username, id_string, request)
    if not xform:
        return HttpResponseForbidden(_(u'Not shared.'))
    try:
        args = {"username": username, "id_string": id_string,
                "query": request.GET.get('query'),
                "fields": request.GET.get('fields'),
                "sort": request.GET.get('sort')}

        if 'limit' in request.GET:
            args["limit"] = int(request.GET.get('limit'))
        cursor = ParsedInstance.query_mongo(**args)
    except ValueError as e:
        return HttpResponseBadRequest(e)

    today = datetime.today().strftime('%Y-%m-%dT%H:%M:%S')
    ParsedInstance.edit_mongo(
        args['query'], '{ "$set": {"_deleted_at": "%s" }}' % today)

    records = list(record for record in cursor)
    response_text = simplejson.dumps(records)
    if 'callback' in request.GET and request.GET.get('callback') != '':
        callback = request.GET.get('callback')
        response_text = ("%s(%s)" % (callback, response_text))
    return HttpResponse(response_text, mimetype='application/json')

<<<<<<< HEAD
=======

@require_POST
@is_owner
def link_to_bamboo(request, username, id_string):
    xform = get_object_or_404(XForm,
                              user__username=username, id_string=id_string)
    
    from utils.bamboo import get_new_bamboo_dataset
    dataset_id = get_new_bamboo_dataset(xform)
    xform.bamboo_dataset = dataset_id
    xform.save()

    return HttpResponseRedirect(reverse(show, kwargs={
        'username': username,
        'id_string': id_string
    }))
>>>>>>> db08508f
<|MERGE_RESOLUTION|>--- conflicted
+++ resolved
@@ -603,15 +603,12 @@
         response_text = ("%s(%s)" % (callback, response_text))
     return HttpResponse(response_text, mimetype='application/json')
 
-<<<<<<< HEAD
-=======
 
 @require_POST
 @is_owner
 def link_to_bamboo(request, username, id_string):
     xform = get_object_or_404(XForm,
                               user__username=username, id_string=id_string)
-    
     from utils.bamboo import get_new_bamboo_dataset
     dataset_id = get_new_bamboo_dataset(xform)
     xform.bamboo_dataset = dataset_id
@@ -620,5 +617,4 @@
     return HttpResponseRedirect(reverse(show, kwargs={
         'username': username,
         'id_string': id_string
-    }))
->>>>>>> db08508f
+    }))