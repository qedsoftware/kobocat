{% extends 'base.html' %}
{% load humanize %}
{% block content %}
  {% if user.is_authenticated %}
    <script type="text/javascript" src="/static/js/form_actions.js"></script>
  {% endif %}
  <section id="profile">
    <div class="page-header">
      <!-- <img src='{{ content_user.profile.gravatar }}' alt='gravatar' width='40' height='40' style='float:left; padding-right:10px;' /> -->
    <div id="mfeedback">&nbsp;</div>
	<h3>
	  <div style='vertical-align: middle'>      
	  <img src='{{ content_user.profile.gravatar }}' alt='' width='20' height='20' /> 
	  <a href="/{{content_user.username}}/">{{ content_user.username }}</a> (Owner) /
	  </div>
	</h3>
        <div class="clearfix">
            <div class="input">
            <form>
                {% csrf_token %}
                <input type="text" id="title"class="input-xxlarge present header" disabled="" rows="3" value="{{ xform.title }}" />
                {% if can_edit %}
                    <a id="title_edit" data-id="title" href="" class="btn small bind-edit">edit</a>
                    <a id="title_save" data-id="title" style="display:none" href="" class="btn small btn-primary bind-save" data-url="{% url main.views.edit content_user.username xform.id_string %}">save</a>
                {% endif %}
            </form>
            </div>
        </div>
    </div> 
    <div class="row">
      <div class="span8">
        {% if can_edit %}
            <h4>Form ID: {{ xform.id_string }}</h4>
        {% endif %}
        <h3>Description</h3>
        <div class="clearfix">
            <div class="input">
            <form>
                {% csrf_token %}
                <textarea id="description" class="input-xxlarge present" disabled="" rows="3" name="textarea">{% if xform.description %}{{ xform.description }}{% else %}None{% endif %}</textarea>
                {% if can_edit %}
                    <a id="description_edit" data-id="description" href="" class="btn small bind-edit">edit</a>
                    <a id="description_save" data-id="description" style="display:none" href="" class="btn small btn-primary bind-save" data-url="{% url main.views.edit content_user.username xform.id_string %}">save</a>
                {% endif %}
            </form>
            </div>
        </div>
      <div class="bordered">
        <h3>
            XLSForm
            <span id="form-shared-public" class="label label-info">PUBLIC</span>
            <span id="form-shared-private" class="label label-warning">PRIVATE</span>
        </h3>
        <br/>
        <div class="btn-toolbar" style="margin-bottom: 9px">
          <div class="btn-group">
            <a class="btn btn-success" href="{% url download_xlsform content_user.username xform.id_string %}"><i class="icon-th icon-white"></i><font color=#FFF> XLSForm</font></a>
            <button class="btn dropdown-toggle btn-success" data-toggle="dropdown">
              <span class="caret"></span>
            </button>
            <ul class="dropdown-menu">
              <li>                    
                <input class="input-xxlarge" type="text" size="16" value="{{ base_url }}{% url download_xlsform content_user.username xform.id_string %}"/>
              </li>
            </ul>
          </div>
          <div class="btn-group">
            <a class="btn" href="{% url download_xform content_user.username xform.id_string %}"><i class="icon-file"></i><font color=#000> XForm</font></a>
            <button class="btn dropdown-toggle" data-toggle="dropdown">
              <span class="caret"></span>
            </button>
            <ul class="dropdown-menu">
              <li>                    
                <input class="input-xxlarge" type="text" size="16" value="{{ base_url }}{% url download_xform content_user.username xform.id_string %}"/>
              </li>
            </ul>
          </div>
          <div class="btn-group">
            <a class="btn" href="{% url download_jsonform content_user.username xform.id_string %}"><i class="icon-file"></i><font color=#000> JSONForm</font></a>
            <button class="btn dropdown-toggle" data-toggle="dropdown">
              <span class="caret"></span>
            </button>
            <ul class="dropdown-menu">
              <li>                    
                <input class="input-xxlarge" type="text" size="16" value="{{ base_url }}{% url download_jsonform content_user.username xform.id_string %}"/>
              </li>
            </ul>
        </div>
    </div>
    <br>
        </ul>
        <p>
            License:
            {% if can_edit %}
                {% for field in form_license_form %}
                    {{ field }}
                {% endfor %}
                <a id="form-license_edit" data-id="form-license" href="" class="btn btn-small bind-edit">edit</a>
                <a id="form-license_save" data-id="form-license" style="display:none" href="" class="btn btn-small btn-primary bind-save" data-url="{% url main.views.edit content_user.username xform.id_string %}">save</a>
            {% else %}
                {{ form_license|default:'No license' }}
            {% endif %}
        </p>
        <p><a id="form-license_info" style="display:none" href="">License information</a></p>
        <br/>
        <ul class="inline">
        <li>
            <div class="input-prepend">
                <span class="add-on">
                    <a href="{% url download_xlsform content_user.username xform.id_string %}">
                    Excel
                    </a>
                </span>
                <input class="xxlarge" type="text" size="16" value="{{ base_url }}{% url download_xlsform content_user.username xform.id_string %}"/>
            </div>
            <br/>
        </li>
        <li class="inline dropdown" data-dropdown="dropdown">
            <a class="dropdown-toggle btn small" href="#">Other</a>
            <ul class="dropdown-menu">
                <li>
                <a href="{% url download_xform content_user.username xform.id_string %}">
                  XForm
                </a>
                </li>
                <li>
                <a href="{% url download_jsonform content_user.username xform.id_string %}">
                  Form JSON
                </a>
                </li>
            </ul>
        </li>
        {% if user.is_authenticated and content_user.username != user.username and xform.xls|length > 0 and not cloned %}
            <br/><br/>
            <li>
                <a href="" data-url="{% url main.views.clone_xlsform xform.user.username %}" data-username="{{ xform.user.username }}" data-id="{{ xform.id_string }}" class="clonexls btn small">Clone</a>
            </li>
        {% endif %}
        </ul>
      </div>
      <br/>
      <div class="clearfix bordered">
        <h3>
            Form Data
            <span id="data-shared-public" class="label label-info">PUBLIC</span>
            <span id="data-shared-private" class="label label-warning">PRIVATE</span>
        </h3>
        {% if xform.shared_data or can_view %}
        {% if xform.submission_count > 0 %}
        <div>
        <div class="input-prepend">
        <br>
        <div class="btn-toolbar" style="margin-bottom: 9px">
          <div class="btn-group">
            <a class="btn" href="{% url odk_viewer.views.csv_export content_user.username xform.id_string %}"><i class="icon-download-alt"></i> <font color=#000>csv</font></a>
            <button class="btn dropdown-toggle" data-toggle="dropdown">
              <span class="caret"></span>
            </button>
            <ul class="dropdown-menu">
              <li>                    
                <input class="input-xxlarge" type="text" size="16" value="{{base_url}}{% url odk_viewer.views.csv_export content_user.username xform.id_string %}"/>
              </li>
            </ul>
          </div>
          <div class="btn-group">
            <a class="btn" href="{% url odk_viewer.views.xls_export content_user.username xform.id_string %}"><i class="icon-download-alt"></i> <font color=#000>xls</font></a>
            <button class="btn dropdown-toggle" data-toggle="dropdown">
              <span class="caret"></span>
            </button>
            <ul class="dropdown-menu">
              <li>                    
                <input class="input-xxlarge" type="text" size="16" value="{{base_url}}{% url odk_viewer.views.xls_export content_user.username xform.id_string %}"/>
              </li>
            </ul>
          </div>
          <div class="btn-group">
            <a class="btn" href="{% url odk_viewer.views.kml_export content_user.username xform.id_string %}"><i class="icon-download-alt"></i> <font color=#000>kml</font></a>
            <button class="btn dropdown-toggle" data-toggle="dropdown">
              <span class="caret"></span>
            </button>
            <ul class="dropdown-menu">
              <li>                    
                <input class="input-xxlarge" type="text" size="16" value="{{base_url}}{% url odk_viewer.views.kml_export content_user.username xform.id_string %}"/>
              </li>
            </ul>
          </div>

          <div class="btn-group">
            <button class="btn "><a href="{% url odk_viewer.views.zip_export content_user.username xform.id_string %}"><i class="icon-download-alt"></i> <font color=#000>zip</font></a></button>
            <button class="btn dropdown-toggle" data-toggle="dropdown">
              <span class="caret"></span>
            </button>
            <ul class="dropdown-menu">
              <li>                    
                <input class="input-xxlarge" type="text" size="16" value="{{base_url}}{% url odk_viewer.views.zip_export content_user.username xform.id_string %}"/>
              </li>
            </ul>
          </div>
        </div>
        <h4>Submissions: {{ xform.submission_count|intcomma }}</h4>
        <br>
        <p>
            License:
            {% if can_edit %}
                {% for field in data_license_form %}
                    {{ field }}
                {% endfor %}
                <a id="data-license_edit" data-id="data-license" href="" class="btn btn-small bind-edit">edit</a>
                <a id="data-license_save" data-id="data-license" style="display:none" href="" class="btn btn-small btn-primary bind-save" data-url="{% url main.views.edit content_user.username xform.id_string %}">save</a>
            {% else %}
                {{ data_license|default:'No license' }}
            {% endif %}
        </p>
        <p><a id="data-license_info" style="display:none" href="">License information</a></p>
        </div>
	    <div class="btn-group" style="margin-bottom: 9px">
            <a class="btn btn-info" rel="tooltip" title="View Map" href="{% url odk_viewer.views.map_view content_user.username xform.id_string %}">
              <i class="icon-map-marker icon-white"></i> Map
            </a>
            <a class="btn btn-info" btn-info  rel="tooltip" title="View Photos" href="{% url main.views.form_photos content_user.username xform.id_string %}">
              <i class="icon-camera icon-white"></i> Photos
            </a>
		{% endif %}
		{% endif %}
		{% if can_edit %}
		<a class="btn btn-info" rel="tooltip" title="Webform" href="{% url odk_logger.views.enter_data content_user.username xform.id_string %}">
		  <i class="icon-edit icon-white"></i> Enter Web Form
        </a>
		{% endif %}
	    </div>
        <br>
      </div>
      <div class="span4">
        <script type="text/javascript">
            $(document).ready(function() {
              {% if xform.shared_data %}
                $('#data-shared-private').hide();
              {% else %}
                $('#data-shared-public').hide();
              {% endif %}
              {% if xform.shared %}
                $('#form-shared-private').hide();
              {% else %}
                $('#form-shared-public').hide();
              {% endif %}
              $.each(['form-shared', 'data-shared', 'active-form'], function(inx, el) {
                var cb = $('#' + el + ':checkbox');
                cb.iphoneStyle({
                  onChange: function() {
                    privacyEdit(cb.data('url'), el.split('-')[0]);
                    $('#' + el + '-public').toggle();
                    $('#' + el + '-private').toggle();
                  }
                });
              });
            {% if user.is_authenticated %}
              // add click event to all public (x)forms
              $('a.clonexls').click(function(){
                el = $(this);
                clone_xlsform(el.data('url'), el.data('username'), el.data('id'));
                return false;
              });
            {% endif %}
            });
        </script>
      </div>
    </div>
      <br/>
        <div class="clearfix bordered">
          <form action="{% url main.views.edit content_user.username xform.id_string %}" method="post" enctype="multipart/form-data">
                <h3>Source</h3>
                {% if source.data_file %}
                    <p><a href="{% url main.views.download_metadata content_user.username xform.id_string source.id %}">{{ source.data_file.name }}</p></a>
                {% endif %}
                {% csrf_token %}
                <input type="text" id="source" class="input-xxlarge present" disabled="" rows="3" value="{{ source.data_value|default:"None provided" }}" />
                {% if can_edit %}
                    <a id="source_edit" data-id="source" href="" class="btn small bind-edit">edit</a>
                    <a id="source_save" data-id="source" style="display:none" href="" class="btn small btn-primary bind-save" data-url="{% url main.views.edit content_user.username xform.id_string %}">save</a>
                {% endif %}


                {% if can_edit %}
                    {% csrf_token %}
                    <table>
                    {{ source_form.as_table }}
                    </table>
                    <input type="submit" class="btn" value="Upload" />
                {% endif %}
            </form>

        </div>
        <br/>
        <div class="clearfix bordered">
                <h3>Supporting Documents</h3>
                {% for doc in supporting_docs %}
                    <p><a href="{% url main.views.download_metadata content_user.username xform.id_string doc.id %}">{{ doc.data_value }}</p></a>
                {% endfor %}
                {% if can_edit %}
                <form action="{% url main.views.edit content_user.username xform.id_string %}" method="post" enctype="multipart/form-data">
                    {% csrf_token %}
                    <table>
                    {{ doc_form.as_table }}
                    </table>
                    <input type="submit" class="btn" value="Upload" />
                </form>
                {% endif %}
        </div>
      </div>
      <div class="span4">
        <script type="text/javascript" charset="utf-8">
            $(document).ready(function() {
              {% if xform.shared_data %}
                $('#data-shared-private').hide();
              {% else %}
                $('#data-shared-public').hide();
              {% endif %}
              {% if xform.shared %}
                $('#form-shared-private').hide();
              {% else %}
                $('#form-shared-public').hide();
              {% endif %}
              $.each(['form-shared', 'data-shared', 'active-form'], function(inx, el) {
                var cb = $('#' + el + ':checkbox');
                cb.iphoneStyle({
                  onChange: function() {
                    privacyEdit(cb.data('url'), el.split('-')[0]);
                    $('#' + el + '-public').toggle();
                    $('#' + el + '-private').toggle();
                  }
                });
              });
            });
        </script>
        {% if is_owner %}
        <h3>Settings</h3>
        <div class="clearfix">
          <div class="input">
          <label>Form Shared&nbsp;</label>
            <input id="form-shared" type="checkbox"{% if xform.shared %} checked=""{% endif %} data-url="{% url main.views.edit content_user.username xform.id_string %}" />
          </div> 
          <br/>
          <label>Data Shared&nbsp;</label>
          <div class="input">
            <input id="data-shared" type="checkbox"{% if xform.shared_data %} checked=""{% endif %} data-url="{% url main.views.edit content_user.username xform.id_string %}" />
          </div> 
          <br/>
          <label>Form Active&nbsp;</label>
          <div class="input">
            <input id="active-form" type="checkbox"{% if xform.downloadable %} checked=""{% endif %} data-url="{% url main.views.edit content_user.username xform.id_string %}" />
          </div> 
          <br/>
          <label>Delete Form&nbsp;</label>
        <div class="input">
          <!-- DELETE -->
          <div id="delete-{{ xform.id_string }}" class="modal hide fade">
            <div class="modal-header">
              <a data-dismiss="modal" class="close">&times;</a>
              <h3>Delete Confirmation</h3>
            </div>
            <div class="modal-body">
              <p>Are you sure you want to delete the form '{{ xform.title }}'? This form has <strong>{{ xform.submission_count|intcomma }}</strong> submissions associated with it that will also be deleted. If you are unsure about deleting this form press 'Cancel' and conside 'Archiving' the form instead.</p>
            </div>
            <div class="modal-footer">
              <a href="{% url odk_logger.views.delete_xform username=user.username id_string=xform.id_string %}" onclick="$('#delete-{{ xform.id_string }}').modal('hide');" class="btn btn-primary">Delete</a>
              <a href="#" onclick="$('#delete-{{ xform.id_string }}').modal('hide');" class="btn secondary">Cancel</a>
            </div>
          </div>
          <a data-toggle="modal" href="#delete-{{ xform.id_string }}" data-backdrop="true" data-keyboard="true" class="btn btn-small btn-danger">
            Delete
          </a>
        </div>
        </div> 
        <br/>
        <div>
            <h3>Sharing</h3>
            Sharing by link is
            <strong>
            {% if public_link %}
                on with url <a href="{% url main.views.show xform.uuid %}">{{ base_url }}{% url main.views.show xform.uuid %}</a>
            {% else %}
                off
            {% endif %}
            </strong>
            <br/>
            <br/>
            <form action="{% url main.views.set_perm content_user.username xform.id_string %}" method="post">
                {% csrf_token %}
                <input type="hidden" name="perm_type" value="link"/>
                <input type="hidden" name="for_user" value="toggle"/>
                <input type="submit" class="btn" value="Turn {% if public_link %}off{% else %}on{% endif %}" />
            </form>
            {% if users_with_perms|length %}
            <ul>
                {% for user, perms in users_with_perms %}
                    <li>{{ user }}: {% for perm in perms %}{{ perm }} {% endfor %}</li>
                {% endfor %}
            </ul>
            {% endif %}
            <form action="{% url main.views.set_perm content_user.username xform.id_string %}" method="post">
                {% csrf_token %}
                <table class="narrow-labels">
                {{ permission_form.as_table }}
                </table>
                <input type="submit" class="btn" value="Submit" />
            </form>
        </div>
        {% endif %}
      </div>
    </div>
<<<<<<< HEAD
    <div class="row">
      <div class="span16">
        <hr/>
        <h3>
            XLSForm
            <span id="form-shared-public" class="label label-info">PUBLIC</span>
            <span id="form-shared-private" class="label label-warning">PRIVATE</span>
        </h3>
        <br/>
<div class="btn-toolbar" style="margin-bottom: 9px">
	  <div class="btn-group">
	    <button class="btn btn-success"><a href="{% url download_xlsform content_user.username xform.id_string %}"><i class="icon-th icon-white"></i><font color=#FFF> XLSForm</font></a></button>
	    <button class="btn dropdown-toggle btn-success" data-toggle="dropdown">
	      <span class="caret"></span>
	    </button>
	    <ul class="dropdown-menu">
	      <li>                    
		<input class="input-xxlarge" type="text" size="16" value="{{ base_url }}{% url download_xlsform content_user.username xform.id_string %}"/>
	      </li>
	    </ul>
	  </div>
	  <div class="btn-group">
	    <button class="btn "><a href="{% url download_xform content_user.username xform.id_string %}"><i class="icon-file"></i><font color=#000> XForm</font></a></button>
	    <button class="btn dropdown-toggle" data-toggle="dropdown">
	      <span class="caret"></span>
	    </button>
	    <ul class="dropdown-menu">
	      <li>                    
		<input class="input-xxlarge" type="text" size="16" value="{{ base_url }}{% url download_xform content_user.username xform.id_string %}"/>
	      </li>
	    </ul>
	  </div>
	  <div class="btn-group">
	    <button class="btn "><a href="{% url download_jsonform content_user.username xform.id_string %}"><i class="icon-file"></i><font color=#000> JSONForm</font></a></button>
	    <button class="btn dropdown-toggle" data-toggle="dropdown">
	      <span class="caret"></span>
	    </button>
	    <ul class="dropdown-menu">
	      <li>                    
		<input class="input-xxlarge" type="text" size="16" value="{{ base_url }}{% url download_jsonform content_user.username xform.id_string %}"/>
	      </li>
	    </ul>
	  </div>


</div>
<br>
        </ul>

        <p>
            License:
            {% if can_edit %}
                {% for field in form_license_form %}
                    {{ field }}
                {% endfor %}
                <a id="form-license_edit" data-id="form-license" href="" class="btn btn-small bind-edit">edit</a>
                <a id="form-license_save" data-id="form-license" style="display:none" href="" class="btn btn-small btn-primary bind-save" data-url="{% url main.views.edit content_user.username xform.id_string %}">save</a>
            {% else %}
                {{ form_license|default:'No license' }}
            {% endif %}
        </p>
        <p><a id="form-license_info" style="display:none" href="">License information</a></p>
        <br/>
        <ul class="inline">
        <li>
            <div class="input-prepend">
                <span class="add-on">
                    <a href="{% url download_xlsform content_user.username xform.id_string %}">
                    Excel
                    </a>
                </span>
                <input class="xxlarge" type="text" size="16" value="{{ base_url }}{% url download_xlsform content_user.username xform.id_string %}"/>
            </div>
            <br/>
        </li>
        <li class="inline dropdown" data-dropdown="dropdown">
            <a class="dropdown-toggle btn small" href="#">Other</a>
            <ul class="dropdown-menu">
                <li>
                <a href="{% url download_xform content_user.username xform.id_string %}">
                  XForm
                </a>
                </li>
                <li>
                <a href="{% url download_jsonform content_user.username xform.id_string %}">
                  Form JSON
                </a>
                </li>
            </ul>
        </li>
        {% if user.is_authenticated and content_user.username != user.username and xform.xls|length > 0 and not cloned %}
            <br/><br/>
            <li>
                <a href="" data-url="{% url main.views.clone_xlsform xform.user.username %}" data-username="{{ xform.user.username }}" data-id="{{ xform.id_string }}" class="clonexls"><button class="btn small">Clone</button></a>
            </li>
        {% endif %}
        </ul>
      </div>
    </div>
    <div class="row">
      <div class="span16">
        <hr/>
        <h3>
            Form Data
            <span id="data-shared-public" class="label label-info">PUBLIC</span>
            <span id="data-shared-private" class="label label-warning">PRIVATE</span>
        </h3>
        {% if xform.shared_data or can_view %}

        {% if xform.submission_count > 0 %}
            <div>
            <div class="input-prepend">

<br>

<div class="btn-toolbar" style="margin-bottom: 9px">
  
	  <div class="btn-group">
	    <button class="btn "><a href="{% url odk_viewer.views.csv_export content_user.username xform.id_string %}"><i class="icon-download-alt"></i> <font color=#000>csv</font></a></button>
	    <button class="btn dropdown-toggle" data-toggle="dropdown">
	      <span class="caret"></span>
	    </button>
	    <ul class="dropdown-menu">
	      <li>                    
		<input class="input-xxlarge" type="text" size="16" value="{{base_url}}{% url odk_viewer.views.csv_export content_user.username xform.id_string %}"/>
	      </li>
	    </ul>
	  </div>


	  <div class="btn-group">
	    <button class="btn "><a href="{% url odk_viewer.views.xls_export content_user.username xform.id_string %}"><i class="icon-download-alt"></i> <font color=#000>xls</font></a></button>
	    <button class="btn dropdown-toggle" data-toggle="dropdown">
	      <span class="caret"></span>
	    </button>
	    <ul class="dropdown-menu">
	      <li>                    
		<input class="input-xxlarge" type="text" size="16" value="{{base_url}}{% url odk_viewer.views.xls_export content_user.username xform.id_string %}"/>
	      </li>
	    </ul>
	  </div>
	  <div class="btn-group">
	    <button class="btn "><a href="{% url odk_viewer.views.kml_export content_user.username xform.id_string %}"><i class="icon-download-alt"></i> <font color=#000>kml</font></a></button>
	    <button class="btn dropdown-toggle" data-toggle="dropdown">
	      <span class="caret"></span>
	    </button>
	    <ul class="dropdown-menu">
	      <li>                    
		<input class="input-xxlarge" type="text" size="16" value="{{base_url}}{% url odk_viewer.views.kml_export content_user.username xform.id_string %}"/>
	      </li>
	    </ul>
	  </div>

    <div class="btn-group">
        <button class="btn "><a href="{% url odk_viewer.views.zip_export content_user.username xform.id_string %}"><i class="icon-download-alt"></i> <font color=#000>zip</font></a></button>
        <button class="btn dropdown-toggle" data-toggle="dropdown">
            <span class="caret"></span>
        </button>
        <ul class="dropdown-menu">
            <li>
                <input class="input-xxlarge" type="text" size="16" value="{{base_url}}{% url odk_viewer.views.zip_export content_user.username xform.id_string %}"/>
            </li>
        </ul>
    </div>

    <div class="btn-group">
        <button class="btn "><a href="{% url odk_viewer.views.google_xls_export content_user.username xform.id_string %}"><i class="icon-download-alt"></i> <font color=#000>gdocs</font></a></button>
        <button class="btn dropdown-toggle" data-toggle="dropdown">
            <span class="caret"></span>
        </button>
        <ul class="dropdown-menu">
            <li>
                <input class="input-xxlarge" type="text" size="16" value="{{base_url}}{% url odk_viewer.views.google_xls_export content_user.username xform.id_string %}"/>
            </li>
        </ul>
    </div>
</div>

        <h4>Submissions: {{ xform.submission_count|intcomma }}</h4>
<br>
    <p>
            License:
            {% if can_edit %}
                {% for field in data_license_form %}
                    {{ field }}
                {% endfor %}
                <a id="data-license_edit" data-id="data-license" href="" class="btn btn-small bind-edit">edit</a>
                <a id="data-license_save" data-id="data-license" style="display:none" href="" class="btn btn-small btn-primary bind-save" data-url="{% url main.views.edit content_user.username xform.id_string %}">save</a>
            {% else %}
                {{ data_license|default:'No license' }}
            {% endif %}
        </p>
    <p><a id="data-license_info" style="display:none" href="">License information</a></p>

            </div>
            <p>
	      <div class="btn-group" style="margin-bottom: 9px">
		<a class="btn btn-info" rel="tooltip" title="View Map" href="{% url odk_viewer.views.map_view content_user.username xform.id_string %}">
		  <i class="icon-map-marker icon-white"></i> Map
		</a>
		<a class="btn btn-info" btn-info  rel="tooltip" title="View Photos" href="{% url main.views.form_photos content_user.username xform.id_string %}">
		  <i class="icon-camera icon-white"></i> Photos
		</a>
		{% endif %}
		{% endif %}
		{% if can_edit %}
		<a class="btn btn-info" rel="tooltip" title="Webform" href="{% url odk_logger.views.enter_data content_user.username xform.id_string %}">
		  <i class="icon-edit icon-white"></i> Enter Web Form</a>
		{% endif %}
	      </div>
<br>

	    </div> 
=======
    <br/>
>>>>>>> d772222d
  </section>
{% endblock %}<|MERGE_RESOLUTION|>--- conflicted
+++ resolved
@@ -196,6 +196,17 @@
               </li>
             </ul>
           </div>
+        <div class="btn-group">
+            <button class="btn "><a href="{% url odk_viewer.views.google_xls_export content_user.username xform.id_string %}"><i class="icon-download-alt"></i> <font color=#000>gdocs</font></a></button>
+            <button class="btn dropdown-toggle" data-toggle="dropdown">
+                <span class="caret"></span>
+            </button>
+            <ul class="dropdown-menu">
+                <li>
+                    <input class="input-xxlarge" type="text" size="16" value="{{base_url}}{% url odk_viewer.views.google_xls_export content_user.username xform.id_string %}"/>
+                </li>
+            </ul>
+        </div>
         </div>
         <h4>Submissions: {{ xform.submission_count|intcomma }}</h4>
         <br>
@@ -408,222 +419,6 @@
         {% endif %}
       </div>
     </div>
-<<<<<<< HEAD
-    <div class="row">
-      <div class="span16">
-        <hr/>
-        <h3>
-            XLSForm
-            <span id="form-shared-public" class="label label-info">PUBLIC</span>
-            <span id="form-shared-private" class="label label-warning">PRIVATE</span>
-        </h3>
-        <br/>
-<div class="btn-toolbar" style="margin-bottom: 9px">
-	  <div class="btn-group">
-	    <button class="btn btn-success"><a href="{% url download_xlsform content_user.username xform.id_string %}"><i class="icon-th icon-white"></i><font color=#FFF> XLSForm</font></a></button>
-	    <button class="btn dropdown-toggle btn-success" data-toggle="dropdown">
-	      <span class="caret"></span>
-	    </button>
-	    <ul class="dropdown-menu">
-	      <li>                    
-		<input class="input-xxlarge" type="text" size="16" value="{{ base_url }}{% url download_xlsform content_user.username xform.id_string %}"/>
-	      </li>
-	    </ul>
-	  </div>
-	  <div class="btn-group">
-	    <button class="btn "><a href="{% url download_xform content_user.username xform.id_string %}"><i class="icon-file"></i><font color=#000> XForm</font></a></button>
-	    <button class="btn dropdown-toggle" data-toggle="dropdown">
-	      <span class="caret"></span>
-	    </button>
-	    <ul class="dropdown-menu">
-	      <li>                    
-		<input class="input-xxlarge" type="text" size="16" value="{{ base_url }}{% url download_xform content_user.username xform.id_string %}"/>
-	      </li>
-	    </ul>
-	  </div>
-	  <div class="btn-group">
-	    <button class="btn "><a href="{% url download_jsonform content_user.username xform.id_string %}"><i class="icon-file"></i><font color=#000> JSONForm</font></a></button>
-	    <button class="btn dropdown-toggle" data-toggle="dropdown">
-	      <span class="caret"></span>
-	    </button>
-	    <ul class="dropdown-menu">
-	      <li>                    
-		<input class="input-xxlarge" type="text" size="16" value="{{ base_url }}{% url download_jsonform content_user.username xform.id_string %}"/>
-	      </li>
-	    </ul>
-	  </div>
-
-
-</div>
-<br>
-        </ul>
-
-        <p>
-            License:
-            {% if can_edit %}
-                {% for field in form_license_form %}
-                    {{ field }}
-                {% endfor %}
-                <a id="form-license_edit" data-id="form-license" href="" class="btn btn-small bind-edit">edit</a>
-                <a id="form-license_save" data-id="form-license" style="display:none" href="" class="btn btn-small btn-primary bind-save" data-url="{% url main.views.edit content_user.username xform.id_string %}">save</a>
-            {% else %}
-                {{ form_license|default:'No license' }}
-            {% endif %}
-        </p>
-        <p><a id="form-license_info" style="display:none" href="">License information</a></p>
-        <br/>
-        <ul class="inline">
-        <li>
-            <div class="input-prepend">
-                <span class="add-on">
-                    <a href="{% url download_xlsform content_user.username xform.id_string %}">
-                    Excel
-                    </a>
-                </span>
-                <input class="xxlarge" type="text" size="16" value="{{ base_url }}{% url download_xlsform content_user.username xform.id_string %}"/>
-            </div>
-            <br/>
-        </li>
-        <li class="inline dropdown" data-dropdown="dropdown">
-            <a class="dropdown-toggle btn small" href="#">Other</a>
-            <ul class="dropdown-menu">
-                <li>
-                <a href="{% url download_xform content_user.username xform.id_string %}">
-                  XForm
-                </a>
-                </li>
-                <li>
-                <a href="{% url download_jsonform content_user.username xform.id_string %}">
-                  Form JSON
-                </a>
-                </li>
-            </ul>
-        </li>
-        {% if user.is_authenticated and content_user.username != user.username and xform.xls|length > 0 and not cloned %}
-            <br/><br/>
-            <li>
-                <a href="" data-url="{% url main.views.clone_xlsform xform.user.username %}" data-username="{{ xform.user.username }}" data-id="{{ xform.id_string }}" class="clonexls"><button class="btn small">Clone</button></a>
-            </li>
-        {% endif %}
-        </ul>
-      </div>
-    </div>
-    <div class="row">
-      <div class="span16">
-        <hr/>
-        <h3>
-            Form Data
-            <span id="data-shared-public" class="label label-info">PUBLIC</span>
-            <span id="data-shared-private" class="label label-warning">PRIVATE</span>
-        </h3>
-        {% if xform.shared_data or can_view %}
-
-        {% if xform.submission_count > 0 %}
-            <div>
-            <div class="input-prepend">
-
-<br>
-
-<div class="btn-toolbar" style="margin-bottom: 9px">
-  
-	  <div class="btn-group">
-	    <button class="btn "><a href="{% url odk_viewer.views.csv_export content_user.username xform.id_string %}"><i class="icon-download-alt"></i> <font color=#000>csv</font></a></button>
-	    <button class="btn dropdown-toggle" data-toggle="dropdown">
-	      <span class="caret"></span>
-	    </button>
-	    <ul class="dropdown-menu">
-	      <li>                    
-		<input class="input-xxlarge" type="text" size="16" value="{{base_url}}{% url odk_viewer.views.csv_export content_user.username xform.id_string %}"/>
-	      </li>
-	    </ul>
-	  </div>
-
-
-	  <div class="btn-group">
-	    <button class="btn "><a href="{% url odk_viewer.views.xls_export content_user.username xform.id_string %}"><i class="icon-download-alt"></i> <font color=#000>xls</font></a></button>
-	    <button class="btn dropdown-toggle" data-toggle="dropdown">
-	      <span class="caret"></span>
-	    </button>
-	    <ul class="dropdown-menu">
-	      <li>                    
-		<input class="input-xxlarge" type="text" size="16" value="{{base_url}}{% url odk_viewer.views.xls_export content_user.username xform.id_string %}"/>
-	      </li>
-	    </ul>
-	  </div>
-	  <div class="btn-group">
-	    <button class="btn "><a href="{% url odk_viewer.views.kml_export content_user.username xform.id_string %}"><i class="icon-download-alt"></i> <font color=#000>kml</font></a></button>
-	    <button class="btn dropdown-toggle" data-toggle="dropdown">
-	      <span class="caret"></span>
-	    </button>
-	    <ul class="dropdown-menu">
-	      <li>                    
-		<input class="input-xxlarge" type="text" size="16" value="{{base_url}}{% url odk_viewer.views.kml_export content_user.username xform.id_string %}"/>
-	      </li>
-	    </ul>
-	  </div>
-
-    <div class="btn-group">
-        <button class="btn "><a href="{% url odk_viewer.views.zip_export content_user.username xform.id_string %}"><i class="icon-download-alt"></i> <font color=#000>zip</font></a></button>
-        <button class="btn dropdown-toggle" data-toggle="dropdown">
-            <span class="caret"></span>
-        </button>
-        <ul class="dropdown-menu">
-            <li>
-                <input class="input-xxlarge" type="text" size="16" value="{{base_url}}{% url odk_viewer.views.zip_export content_user.username xform.id_string %}"/>
-            </li>
-        </ul>
-    </div>
-
-    <div class="btn-group">
-        <button class="btn "><a href="{% url odk_viewer.views.google_xls_export content_user.username xform.id_string %}"><i class="icon-download-alt"></i> <font color=#000>gdocs</font></a></button>
-        <button class="btn dropdown-toggle" data-toggle="dropdown">
-            <span class="caret"></span>
-        </button>
-        <ul class="dropdown-menu">
-            <li>
-                <input class="input-xxlarge" type="text" size="16" value="{{base_url}}{% url odk_viewer.views.google_xls_export content_user.username xform.id_string %}"/>
-            </li>
-        </ul>
-    </div>
-</div>
-
-        <h4>Submissions: {{ xform.submission_count|intcomma }}</h4>
-<br>
-    <p>
-            License:
-            {% if can_edit %}
-                {% for field in data_license_form %}
-                    {{ field }}
-                {% endfor %}
-                <a id="data-license_edit" data-id="data-license" href="" class="btn btn-small bind-edit">edit</a>
-                <a id="data-license_save" data-id="data-license" style="display:none" href="" class="btn btn-small btn-primary bind-save" data-url="{% url main.views.edit content_user.username xform.id_string %}">save</a>
-            {% else %}
-                {{ data_license|default:'No license' }}
-            {% endif %}
-        </p>
-    <p><a id="data-license_info" style="display:none" href="">License information</a></p>
-
-            </div>
-            <p>
-	      <div class="btn-group" style="margin-bottom: 9px">
-		<a class="btn btn-info" rel="tooltip" title="View Map" href="{% url odk_viewer.views.map_view content_user.username xform.id_string %}">
-		  <i class="icon-map-marker icon-white"></i> Map
-		</a>
-		<a class="btn btn-info" btn-info  rel="tooltip" title="View Photos" href="{% url main.views.form_photos content_user.username xform.id_string %}">
-		  <i class="icon-camera icon-white"></i> Photos
-		</a>
-		{% endif %}
-		{% endif %}
-		{% if can_edit %}
-		<a class="btn btn-info" rel="tooltip" title="Webform" href="{% url odk_logger.views.enter_data content_user.username xform.id_string %}">
-		  <i class="icon-edit icon-white"></i> Enter Web Form</a>
-		{% endif %}
-	      </div>
-<br>
-
-	    </div> 
-=======
     <br/>
->>>>>>> d772222d
   </section>
 {% endblock %}