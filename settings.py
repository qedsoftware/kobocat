--- conflicted
+++ resolved
@@ -260,15 +260,10 @@
 AUTO_ADD_CROWDFORM = False
 DEFAULT_CROWDFORM = {'xform_username': 'bob', 'xform_id_string': 'transport'}
 
-<<<<<<< HEAD
-TEST_RUNNER = 'django_nose.NoseTestSuiteRunner'
-=======
 # duration to keep zip exports before deletio (in seconds)
 ZIP_EXPORT_COUNTDOWN = 3600  # 1 hour
 
 TEST_RUNNER = 'django_nose.NoseTestSuiteRunner'
-
->>>>>>> 34233c4c
 NOSE_ARGS = ['--with-fixture-bundling']
 
 TESTING_MODE = False
