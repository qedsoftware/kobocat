--- conflicted
+++ resolved
@@ -337,16 +337,11 @@
                 <div class="qrcode__android">
                   <span>{{ BASE_URL }}{% url "user_profile" content_user.username %}</span>
                 </div>
-<<<<<<< HEAD
                 <h4>{%  trans "Collect data on your Android device with KoBoCollect" %}</h4>
                 <p>{%  trans "To start collecting data with our " %}
                   <a href="https://play.google.com/store/apps/details?id=org.koboc.collect.android">
                     {%  trans "KoBoCollect Android app" %}</a> 
                     {%  trans "you need to enter the following URL into the URL field in the KoBoCollect settings: " %}</p>
-=======
-                <h4>{%  trans "Collect Data on Your Android Devide with KoBoCollect" %}</h4>
-                <p>{%  trans "To start collecting data with our KoBoCollect Android app you need to enter the following URL into the URL field in the KoBoCollect settings: " %}</p>
->>>>>>> 289adf91
 
                 <p><a href="{{ BASE_URL }}{% url "get_qrcode" xform.user.username xform.id_string %}">{{ BASE_URL }}{% url "user_profile" content_user.username %}</a></p>
 
