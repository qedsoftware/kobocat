import os
import sys

from fabric.api import cd, env, prefix, run
from fabric.contrib import files

DEPLOYMENTS = {
    'kobocat': {
        'home': '/home/ubuntu/src/',
        'host_string': 'ubuntu@kobocat.dev.kobotoolbox.org',
        'project': 'kobocat',
        'key_filename': os.path.expanduser('~/.ssh/kobo01.pem'),
        'celeryd': '/etc/init.d/celeryd',
        'django_config_module': 'onadata.settings.local_settings',
        'pid': '/run/kobocat.pid',
        'template': 'https://github.com/kobotoolbox/kobocat-template.git',
    },
    'staging': {
        'home': '/home/ubuntu/src/',
        'host_string': 'ubuntu@kc.staging.kobotoolbox.org',
        'project': 'kobocat',
        'key_filename': os.path.expanduser('~/.ssh/kobo01.pem'),
        'celeryd': '/etc/init.d/celeryd',
        'django_config_module': 'onadata.settings.local_settings',
        'pid': '/run/kobocat.pid',
        'template': 'https://github.com/kobotoolbox/kobocat-template.git',
        'template_branch': 'kc-handoff',
    },
}

CONFIG_PATH_DEPRECATED = 'formhub/local_settings.py'


def local_settings_check(config_module):
    config_path = config_module.replace('.', '/') + '.py'
    if not files.exists(config_path):
        if files.exists(CONFIG_PATH_DEPRECATED):
            run('mv %s %s' % (CONFIG_PATH_DEPRECATED, config_path))
            files.sed(config_path, 'formhub\.settings',
                      'onadata\.settings\.common')
        else:
            raise RuntimeError('Django config module not found in %s or %s' % (
                config_path, CONFIG_PATH_DEPRECATED))


def source(path):
    return prefix('source %s' % path)


def exit_with_error(message):
    print message
    sys.exit(1)


def check_key_filename(deployment_name):
    if 'key_filename' in DEPLOYMENTS[deployment_name] and \
       not os.path.exists(DEPLOYMENTS[deployment_name]['key_filename']):
        exit_with_error("Cannot find required permissions file: %s" %
                        DEPLOYMENTS[deployment_name]['key_filename'])


def setup_env(deployment_name):
    deployment = DEPLOYMENTS.get(deployment_name)

    if deployment is None:
        exit_with_error('Deployment "%s" not found.' % deployment_name)

    env.update(deployment)

    check_key_filename(deployment_name)

    env.virtualenv = os.path.join('/home', 'ubuntu', '.virtualenvs',
                                  env.project, 'bin', 'activate')

    env.code_src = os.path.join(env.home, env.project)
    env.pip_requirements_file = os.path.join(env.code_src,
                                             'requirements/common.pip')
    env.template_dir = 'onadata/libs/custom_template'
    env.template_repo = '../kobocat-template'


def deploy_template(env):
    if env.get('template'):
        run("mkdir -p %s" % env.template_repo)
        run("ls -al %s" % env.template_repo)
        run("rm -rf %s" % env.template_repo)
        if env.get('template_branch'):
            run("git clone -b %s %s %s" % (env.get('template_branch'), env.get('template'), env.template_repo))
        else:
            run("git clone %s %s" % (env.get('template'), env.template_repo))

def reload(deployment_name, branch='master'):
    setup_env(deployment_name)
    run("sudo %s restart" % env.celeryd)
    #run("sudo /etc/init.d/celerybeat-ona restart")
    run("sudo /usr/local/bin/uwsgi --reload %s" % env.pid)

def deploy(deployment_name, branch='master'):
    setup_env(deployment_name)
    with cd(env.code_src):
        run("git fetch origin")
        run("git checkout origin/%s" % branch)

        deploy_template(env)

        run('find . -name "*.pyc" -exec rm -rf {} \;')
        run('find . -type d -empty -delete')

    # numpy pip install from requirements file fails
    with source(env.virtualenv):
        run("pip install numpy")
        run("pip install -r %s" % env.pip_requirements_file)

    with cd(env.code_src):
        config_module = env.django_config_module
        local_settings_check(config_module)

        with source(env.virtualenv):
            run("python manage.py syncdb --all --settings=%s" % config_module)
            run("python manage.py migrate --settings=%s" % config_module)
            run("python manage.py collectstatic --settings=%s --noinput"
                % config_module)

    run("sudo %s restart" % env.celeryd)
<<<<<<< HEAD
    run("sudo /usr/local/bin/uwsgi --reload %s" % env.pid)
=======
    #run("sudo /etc/init.d/celerybeat-ona restart")
    run("sudo /usr/local/bin/uwsgi --reload %s" % env.pid)
>>>>>>> c804c2bb
<|MERGE_RESOLUTION|>--- conflicted
+++ resolved
@@ -122,9 +122,4 @@
                 % config_module)
 
     run("sudo %s restart" % env.celeryd)
-<<<<<<< HEAD
     run("sudo /usr/local/bin/uwsgi --reload %s" % env.pid)
-=======
-    #run("sudo /etc/init.d/celerybeat-ona restart")
-    run("sudo /usr/local/bin/uwsgi --reload %s" % env.pid)
->>>>>>> c804c2bb
