from django.conf.urls.defaults import patterns, include, url
from django.conf import settings

# Uncomment the next two lines to enable the admin:
from django.contrib import admin

admin.autodiscover()

urlpatterns = patterns('',
<<<<<<< HEAD
    # django default stuff
    url(r'^accounts/', include('registration.urls')),
=======
    url(r'^accounts/', include('main.registration_urls')),
    #url(r'^accounts/register/$', register, {'form_class' : RegistrationFormUserProfile}, name='registration_register'),
>>>>>>> bb0b2db6
    url(r'^admin/', include(admin.site.urls)),
    url(r'^admin/doc/', include('django.contrib.admindocs.urls')),

    # main website views
    url(r'^$', 'main.views.home'),
    url(r'^tutorial/$', 'main.views.tutorial'),
    url(r'^syntax/$', 'main.views.syntax'),
    url(r'^forms/$', 'main.views.form_gallery'),
    url(r'^support/$', 'main.views.support'),
    url(r'^login_redirect/$', 'main.views.login_redirect'),
    url(r'^(?P<username>[^/]+)/$', 'main.views.profile'),
    url(r'^(?P<username>[^/]+)/profile$', 'main.views.public_profile'),

    # stats
    url(r"^stats/submissions/$", 'stats.views.submissions'),

    # exporting stuff
    url(r"^odk_viewer/export_spreadsheet/(?P<id_string>[^/]*)\.csv$", 'odk_viewer.views.csv_export'),
    url(r"^odk_viewer/export_spreadsheet/(?P<id_string>[^/]*)\.xls$", 'odk_viewer.views.xls_export'),
    url(r"^odk_viewer/survey/(?P<pk>\d+)/$", 'odk_viewer.views.survey_responses'),
    url(r"^odk_viewer/map/(?P<id_string>[^/]*)/$", 'odk_viewer.views.map'),

    # odk data urls
    url(r"^(?P<username>\w+)/formList$", 'odk_logger.views.formList'),
    url(r"^(?P<username>\w+)/submission$", 'odk_logger.views.submission'),
    url(r"^(?P<username>\w+)/(?P<id_string>[^/]+)\.xml$", 'odk_logger.views.download_xform', name="download_xform"),
    url(r"^(?P<username>\w+)/delete/(?P<id_string>[^/]+)/$", 'odk_logger.views.delete_xform'),
    url(r"^(?P<username>\w+)/(?P<id_string>[^/]+)/toggle_downloadable/$", 'odk_logger.views.toggle_downloadable'),

    # static media
    url(r'^media/(?P<path>.*)$', 'django.views.static.serve',
        {'document_root': settings.MEDIA_ROOT}),
)
<|MERGE_RESOLUTION|>--- conflicted
+++ resolved
@@ -7,13 +7,8 @@
 admin.autodiscover()
 
 urlpatterns = patterns('',
-<<<<<<< HEAD
     # django default stuff
-    url(r'^accounts/', include('registration.urls')),
-=======
     url(r'^accounts/', include('main.registration_urls')),
-    #url(r'^accounts/register/$', register, {'form_class' : RegistrationFormUserProfile}, name='registration_register'),
->>>>>>> bb0b2db6
     url(r'^admin/', include(admin.site.urls)),
     url(r'^admin/doc/', include('django.contrib.admindocs.urls')),
 
